#include "TectonicSimulationService.h"
#include "Math/RandomStream.h"
#include "Misc/FileHelper.h"
#include "Misc/Paths.h"
#include "HAL/PlatformFileManager.h"
#include "SphericalKDTree.h"

void UTectonicSimulationService::Initialize(FSubsystemCollectionBase& Collection)
{
    Super::Initialize(Collection);
    ResetSimulation();
}

void UTectonicSimulationService::Deinitialize()
{
    BaseSphereSamples.Reset();
    Plates.Reset();
    SharedVertices.Reset();
    Boundaries.Reset();
    RenderVertices.Reset();
    RenderTriangles.Reset();
    VertexPlateAssignments.Reset();
    VertexVelocities.Reset();
    VertexStressValues.Reset();
    Super::Deinitialize();
}

void UTectonicSimulationService::ResetSimulation()
{
    CurrentTimeMy = 0.0;

    // Milestone 5: Clear all per-vertex arrays for deterministic resets
    VertexElevationValues.Empty();
    VertexErosionRates.Empty();
    VertexSedimentThickness.Empty();
    VertexCrustAge.Empty();

    // Milestone 6: Clear amplification arrays
    VertexRidgeDirections.Empty();
    VertexAmplifiedElevation.Empty();

    // Milestone 4 Phase 5: Reset version counters for test isolation
    TopologyVersion = 0;
    SurfaceDataVersion = 0;
    RetessellationCount = 0;

    // Milestone 6 Task 1.3: Clear terranes on reset
    Terranes.Empty();
    NextTerraneID = 0;

    GenerateDefaultSphereSamples();

    // Milestone 2: Generate plate simulation state
    GenerateIcospherePlates();
    InitializeEulerPoles();
    BuildBoundaryAdjacencyMap();
    ValidateSolidAngleCoverage();

    // Milestone 3: Generate high-density render mesh
    GenerateRenderMesh();

    // Milestone 3 Task 3.1: Apply Lloyd relaxation BEFORE Voronoi mapping
    // Note: Lloyd uses render mesh vertices to compute Voronoi cells, so must run after GenerateRenderMesh()
    ApplyLloydRelaxation();

    // Milestone 3 Phase 2: Build Voronoi mapping (event-driven, refreshed after Lloyd)
    BuildVoronoiMapping();

    // Milestone 3 Task 2.2: Compute velocity field (event-driven, same trigger as Voronoi)
    ComputeVelocityField();

    // Milestone 3 Task 2.3: Initialize stress field (zero at start)
    InterpolateStressToVertices();

    // Milestone 3 Task 3.3: Capture initial plate positions for re-tessellation detection
    InitialPlateCentroids.SetNum(Plates.Num());
    for (int32 i = 0; i < Plates.Num(); ++i)
    {
        InitialPlateCentroids[i] = Plates[i].Centroid;
    }

    // Milestone 4 Task 2.1: Generate hotspots (deterministic from seed)
    GenerateHotspots();

    // Milestone 4 Task 1.2: Clear topology event log
    TopologyEvents.Empty();

    // Milestone 5: Initialize per-vertex arrays to match render vertex count
    // This ensures arrays are properly sized even when feature flags are disabled
    const int32 VertexCount = RenderVertices.Num();
    VertexElevationValues.SetNumZeroed(VertexCount);
    VertexErosionRates.SetNumZeroed(VertexCount);
    VertexSedimentThickness.SetNumZeroed(VertexCount);
    VertexCrustAge.SetNumZeroed(VertexCount);

    // Milestone 6 Task 2.1: Initialize amplification arrays
    VertexRidgeDirections.SetNum(VertexCount);
    for (int32 i = 0; i < VertexCount; ++i)
    {
        VertexRidgeDirections[i] = FVector3d::ZAxisVector; // Default fallback direction
    }
    VertexAmplifiedElevation.SetNumZeroed(VertexCount);

    // M5 Phase 3 fix: Seed elevation baselines from plate crust type for order independence
    // This ensures oceanic dampening/erosion work regardless of execution order
    int32 OceanicCount = 0, ContinentalCount = 0;
    for (int32 VertexIdx = 0; VertexIdx < VertexCount; ++VertexIdx)
    {
        const int32 PlateIdx = VertexPlateAssignments.IsValidIndex(VertexIdx) ? VertexPlateAssignments[VertexIdx] : INDEX_NONE;
        if (PlateIdx != INDEX_NONE && Plates.IsValidIndex(PlateIdx))
        {
            const bool bIsOceanic = (Plates[PlateIdx].CrustType == ECrustType::Oceanic);
            if (bIsOceanic)
            {
                /**
                 * Paper-compliant oceanic baseline (Appendix A):
                 * - Abyssal plains: -6000m (zᵇ)
                 * - Ridges: -1000m (zᵀ)
                 * Initialize to abyssal depth; ridges will form at divergent boundaries via oceanic crust generation.
                 * Age-subsidence formula will deepen crust from ridge depth toward abyssal depth over time.
                 */
                VertexElevationValues[VertexIdx] = PaperElevationConstants::AbyssalPlainDepth_m;
                OceanicCount++;
            }
            else
            {
                /**
                 * Paper-compliant continental baseline (Appendix A):
                 * Continents start at sea level (0m) and rise via subduction uplift, collision, and erosion.
                 * The +250m offset used previously compressed the achievable relief range.
                 */
                VertexElevationValues[VertexIdx] = PaperElevationConstants::ContinentalBaseline_m;
                ContinentalCount++;
            }
        }
    }
    UE_LOG(LogTemp, Warning, TEXT("[DEBUG] ResetSimulation: Initialized %d vertices (%d oceanic @ -6000m, %d continental @ 0m)"),
        VertexCount, OceanicCount, ContinentalCount);

    // DEBUG: Check vertex 0 specifically
    if (VertexCount > 0 && VertexPlateAssignments.Num() > 0)
    {
        const int32 Plate0 = VertexPlateAssignments[0];
        const double Elev0 = VertexElevationValues[0];
        const bool bOceanic0 = (Plate0 != INDEX_NONE && Plates.IsValidIndex(Plate0)) ?
            (Plates[Plate0].CrustType == ECrustType::Oceanic) : false;
        UE_LOG(LogTemp, Warning, TEXT("[DEBUG] Vertex 0: Plate=%d, Oceanic=%s, Elevation=%.2f m"),
            Plate0, bOceanic0 ? TEXT("YES") : TEXT("NO"), Elev0);
    }

    // Milestone 5 Task 1.3: Initialize history stack with initial state
    HistoryStack.Empty();
    CurrentHistoryIndex = -1;
    CaptureHistorySnapshot();
    UE_LOG(LogTemp, Log, TEXT("ResetSimulation: History stack initialized with initial state"));
}

void UTectonicSimulationService::AdvanceSteps(int32 StepCount)
{
    if (StepCount <= 0)
    {
        return;
    }

    // Milestone 3 Task 4.5: Track step performance
    const double StartTime = FPlatformTime::Seconds();

    constexpr double StepDurationMy = 2.0; // Paper defines delta t = 2 My per iteration

    for (int32 Step = 0; Step < StepCount; ++Step)
    {
        // Phase 2 Task 4: Migrate plate centroids via Euler pole rotation
        MigratePlateCentroids(StepDurationMy);

        // Milestone 6 Task 1.2: Update terrane positions (migrate with carrier plates)
        UpdateTerranePositions(StepDurationMy);

        // Phase 2 Task 5: Update boundary classifications based on relative velocities
        UpdateBoundaryClassifications();

        // Milestone 6 Task 1.2: Detect terrane collisions (after boundary updates)
        DetectTerraneCollisions();

        // Milestone 6 Task 1.3: Automatically reattach colliding terranes (after collision detection)
        ProcessTerraneReattachments();

        // Milestone 3 Task 2.3: Update stress at boundaries (cosmetic visualization)
        UpdateBoundaryStress(StepDurationMy);

        // Milestone 4 Task 1.3: Update boundary lifecycle states (Nascent/Active/Dormant)
        UpdateBoundaryStates(StepDurationMy);

        // Milestone 4 Task 2.2: Update rift progression for divergent boundaries
        UpdateRiftProgression(StepDurationMy);

        // Milestone 4 Task 2.1: Update hotspot drift in mantle frame
        UpdateHotspotDrift(StepDurationMy);

        CurrentTimeMy += StepDurationMy;

        // Milestone 3 Task 2.3: Interpolate stress to render vertices (per step for accurate snapshots)
        InterpolateStressToVertices();

        // Milestone 4 Task 2.3: Compute thermal field from hotspots + subduction
        ComputeThermalField();

        // Milestone 4 Task 2.1: Apply hotspot thermal contribution to stress field
        ApplyHotspotThermalContribution();

        // Milestone 5 Task 2.1: Apply continental erosion
        ApplyContinentalErosion(StepDurationMy);

        // Milestone 5 Task 2.2: Redistribute eroded sediment
        ApplySedimentTransport(StepDurationMy);

        // Milestone 5 Task 2.3: Apply oceanic dampening
        ApplyOceanicDampening(StepDurationMy);

        // Milestone 6 Task 2.1: Apply Stage B oceanic amplification
        // Must run after erosion/dampening to use base elevations as input
        // Must run before topology changes to ensure valid vertex indices
        if (Parameters.bEnableOceanicAmplification && Parameters.RenderSubdivisionLevel >= Parameters.MinAmplificationLOD)
        {
            ComputeRidgeDirections();
            ApplyOceanicAmplification();
        }

        // Milestone 6 Task 2.2: Apply Stage B continental amplification (exemplar-based)
        if (Parameters.bEnableContinentalAmplification && Parameters.RenderSubdivisionLevel >= Parameters.MinAmplificationLOD)
        {
            ApplyContinentalAmplification();
        }

        // Milestone 4 Task 1.2: Detect and execute plate splits/merges
        if (Parameters.bEnablePlateTopologyChanges)
        {
            DetectAndExecutePlateSplits();
            DetectAndExecutePlateMerges();
        }

        // Milestone 4 Task 1.1: Perform re-tessellation if plates have drifted beyond threshold
        if (Parameters.bEnableDynamicRetessellation)
        {
            PerformRetessellation();
        }
        else
        {
            // M3 compatibility: Just check and log (don't rebuild)
            CheckRetessellationNeeded();
        }

        // Milestone 5 Task 1.3: Capture history snapshot after each individual step for undo/redo
        // Increment surface version immediately beforehand so cached heightmap surfaces refresh on rebuild.
        SurfaceDataVersion++;
        CaptureHistorySnapshot();
    }

    // Milestone 3 Task 4.5: Record step time for UI display
    const double EndTime = FPlatformTime::Seconds();
    LastStepTimeMs = (EndTime - StartTime) * 1000.0;
}

void UTectonicSimulationService::SetParameters(const FTectonicSimulationParameters& NewParams)
{
<<<<<<< HEAD
    const bool bHeightmapChanged = Parameters.bEnableHeightmapVisualization != NewParams.bEnableHeightmapVisualization;
    const bool bAutomaticLODChanged = Parameters.bEnableAutomaticLOD != NewParams.bEnableAutomaticLOD;

    if (bHeightmapChanged || bAutomaticLODChanged)
    {
        FTectonicSimulationParameters ComparableParams = NewParams;
        ComparableParams.bEnableHeightmapVisualization = Parameters.bEnableHeightmapVisualization;
        ComparableParams.bEnableAutomaticLOD = Parameters.bEnableAutomaticLOD;

        if (FMemory::Memcmp(&ComparableParams, &Parameters, sizeof(FTectonicSimulationParameters)) == 0)
        {
            if (bHeightmapChanged)
            {
                SetHeightmapVisualizationEnabled(NewParams.bEnableHeightmapVisualization);
            }

            if (bAutomaticLODChanged)
            {
                SetAutomaticLODEnabled(NewParams.bEnableAutomaticLOD);
            }

=======
    if (Parameters.bEnableHeightmapVisualization != NewParams.bEnableHeightmapVisualization)
    {
        FTectonicSimulationParameters ComparableParams = NewParams;
        ComparableParams.bEnableHeightmapVisualization = Parameters.bEnableHeightmapVisualization;

        if (FMemory::Memcmp(&ComparableParams, &Parameters, sizeof(FTectonicSimulationParameters)) == 0)
        {
            SetHeightmapVisualizationEnabled(NewParams.bEnableHeightmapVisualization);
>>>>>>> 58e19e5e
            return;
        }
    }

    Parameters = NewParams;

    // M5 Phase 3: Validate and clamp PlanetRadius to prevent invalid simulations
    const double MinRadius = 10000.0;   // 10 km (minimum for asteroid-like bodies)
    const double MaxRadius = 10000000.0; // 10,000 km (smaller than Jupiter)

    if (Parameters.PlanetRadius < MinRadius || Parameters.PlanetRadius > MaxRadius)
    {
        UE_LOG(LogTemp, Warning, TEXT("PlanetRadius %.0f m outside valid range [%.0f, %.0f]. Clamping to valid range."),
            Parameters.PlanetRadius, MinRadius, MaxRadius);
        Parameters.PlanetRadius = FMath::Clamp(Parameters.PlanetRadius, MinRadius, MaxRadius);
    }

    ResetSimulation();
}

void UTectonicSimulationService::SetHeightmapVisualizationEnabled(bool bEnabled)
{
    if (Parameters.bEnableHeightmapVisualization == bEnabled)
    {
        return;
    }

    Parameters.bEnableHeightmapVisualization = bEnabled;

    // Increment surface data version so cached LODs rebuild with updated vertex colors.
    SurfaceDataVersion++;

    UE_LOG(LogTemp, Log, TEXT("[Visualization] Heightmap visualization %s (SurfaceVersion=%d)"),
        bEnabled ? TEXT("enabled") : TEXT("disabled"), SurfaceDataVersion);
}

<<<<<<< HEAD
void UTectonicSimulationService::SetAutomaticLODEnabled(bool bEnabled)
{
    if (Parameters.bEnableAutomaticLOD == bEnabled)
    {
        return;
    }

    Parameters.bEnableAutomaticLOD = bEnabled;

    UE_LOG(LogTemp, Log, TEXT("[Visualization] Automatic LOD %s"), bEnabled ? TEXT("enabled") : TEXT("disabled"));
}

=======
>>>>>>> 58e19e5e
void UTectonicSimulationService::SetRenderSubdivisionLevel(int32 NewLevel)
{
    // Milestone 4 Phase 4.1: Update only the render subdivision level without resetting simulation
    // This preserves all tectonic state (plates, stress, rifts, hotspots, etc.) while changing LOD

    if (Parameters.RenderSubdivisionLevel == NewLevel)
    {
        return; // No change needed
    }

    UE_LOG(LogTemp, Log, TEXT("[LOD] Updating render subdivision level: L%d → L%d (preserving simulation state)"),
        Parameters.RenderSubdivisionLevel, NewLevel);

    // Update parameter
    Parameters.RenderSubdivisionLevel = NewLevel;

    // Regenerate only the render mesh at new subdivision level
    GenerateRenderMesh();

    // Rebuild Voronoi mapping (render vertices changed, but plate centroids unchanged)
    BuildVoronoiMapping();

    // Recompute velocity field for new render vertices
    ComputeVelocityField();

    // Reinterpolate stress field to new render vertices
    InterpolateStressToVertices();

    // Milestone 4 Task 2.3: Recompute thermal field for new render vertices
    ComputeThermalField();

    UE_LOG(LogTemp, Log, TEXT("[LOD] Render mesh regenerated at L%d: %d vertices, %d triangles"),
        NewLevel, RenderVertices.Num(), RenderTriangles.Num() / 3);
}

void UTectonicSimulationService::GenerateDefaultSphereSamples()
{
    BaseSphereSamples.Reset();

    // Minimal placeholder: an octahedron on the unit sphere
    const TArray<FVector3d> SampleSeeds = {
        FVector3d(1.0, 0.0, 0.0),
        FVector3d(-1.0, 0.0, 0.0),
        FVector3d(0.0, 1.0, 0.0),
        FVector3d(0.0, -1.0, 0.0),
        FVector3d(0.0, 0.0, 1.0),
        FVector3d(0.0, 0.0, -1.0)
    };

    BaseSphereSamples.Reserve(SampleSeeds.Num());
    for (const FVector3d& Seed : SampleSeeds)
    {
        BaseSphereSamples.Add(Seed.GetSafeNormal());
    }
}

void UTectonicSimulationService::GenerateIcospherePlates()
{
    Plates.Reset();
    SharedVertices.Reset();

    // Phase 1 Task 1: Generate icosphere subdivision to approximate desired plate count
    // An icosahedron has 20 faces. Each subdivision level quadruples face count:
    // Level 0: 20 faces (baseline from paper, ~Earth's 7-15 plates)
    // Level 1: 80 faces (experimental high-resolution mode)
    // Level 2: 320 faces (experimental ultra-high resolution)
    // Level 3: 1280 faces (experimental maximum resolution)

    const int32 SubdivisionLevel = FMath::Clamp(Parameters.SubdivisionLevel, 0, 3);
    SubdivideIcosphere(SubdivisionLevel);

    // Assign plate IDs and initialize properties
    FRandomStream RNG(Parameters.Seed);
    const int32 NumPlates = Plates.Num();

    // Deterministic 70/30 oceanic/continental split (M5 Phase 3 fix)
    // Pre-compute desired oceanic count to guarantee mix even with unlucky seeds
    const int32 DesiredOceanic = FMath::RoundToInt(NumPlates * 0.7);

    // Create shuffled index array for randomness
    TArray<int32> PlateIndices;
    for (int32 i = 0; i < NumPlates; ++i)
    {
        PlateIndices.Add(i);
    }

    // Shuffle with seeded RNG for deterministic but varied assignments
    for (int32 i = NumPlates - 1; i > 0; --i)
    {
        const int32 j = RNG.RandRange(0, i);
        PlateIndices.Swap(i, j);
    }

    for (int32 i = 0; i < NumPlates; ++i)
    {
        FTectonicPlate& Plate = Plates[i];
        Plate.PlateID = i;

        // Calculate centroid from vertices
        FVector3d CentroidSum = FVector3d::ZeroVector;
        for (int32 VertexIdx : Plate.VertexIndices)
        {
            CentroidSum += SharedVertices[VertexIdx];
        }
        Plate.Centroid = (CentroidSum / static_cast<double>(Plate.VertexIndices.Num())).GetSafeNormal();

        // Assign crust type: 70% oceanic, 30% continental (deterministic)
        // First DesiredOceanic plates in shuffled order become oceanic
        const bool bIsOceanic = PlateIndices[i] < DesiredOceanic;
        Plate.CrustType = bIsOceanic ? ECrustType::Oceanic : ECrustType::Continental;
        Plate.CrustThickness = bIsOceanic ? 7.0 : 35.0; // Oceanic ~7km, Continental ~35km
    }

    UE_LOG(LogTemp, Log, TEXT("Generated %d plates from icosphere subdivision level %d"), NumPlates, SubdivisionLevel);
}

void UTectonicSimulationService::SubdivideIcosphere(int32 SubdivisionLevel)
{
    // Golden ratio for icosahedron vertex positioning
    const double Phi = (1.0 + FMath::Sqrt(5.0)) / 2.0;
    const double InvNorm = 1.0 / FMath::Sqrt(1.0 + Phi * Phi);

    // Base icosahedron vertices (12 vertices)
    TArray<FVector3d> Vertices = {
        FVector3d(-1,  Phi, 0).GetSafeNormal(),
        FVector3d( 1,  Phi, 0).GetSafeNormal(),
        FVector3d(-1, -Phi, 0).GetSafeNormal(),
        FVector3d( 1, -Phi, 0).GetSafeNormal(),
        FVector3d(0, -1,  Phi).GetSafeNormal(),
        FVector3d(0,  1,  Phi).GetSafeNormal(),
        FVector3d(0, -1, -Phi).GetSafeNormal(),
        FVector3d(0,  1, -Phi).GetSafeNormal(),
        FVector3d( Phi, 0, -1).GetSafeNormal(),
        FVector3d( Phi, 0,  1).GetSafeNormal(),
        FVector3d(-Phi, 0, -1).GetSafeNormal(),
        FVector3d(-Phi, 0,  1).GetSafeNormal()
    };

    // Base icosahedron faces (20 triangular faces)
    // Using right-hand winding order (counter-clockwise when viewed from outside)
    TArray<TArray<int32>> Faces = {
        {0, 11, 5}, {0, 5, 1}, {0, 1, 7}, {0, 7, 10}, {0, 10, 11},
        {1, 5, 9}, {5, 11, 4}, {11, 10, 2}, {10, 7, 6}, {7, 1, 8},
        {3, 9, 4}, {3, 4, 2}, {3, 2, 6}, {3, 6, 8}, {3, 8, 9},
        {4, 9, 5}, {2, 4, 11}, {6, 2, 10}, {8, 6, 7}, {9, 8, 1}
    };

    // Subdivide icosphere to requested level (reuse same logic as GenerateRenderMesh)
    for (int32 Level = 0; Level < SubdivisionLevel; ++Level)
    {
        TArray<TArray<int32>> NewFaces;
        TMap<TPair<int32, int32>, int32> MidpointCache;

        for (const TArray<int32>& Face : Faces)
        {
            // Get or create midpoints for each edge
            const int32 V0 = Face[0];
            const int32 V1 = Face[1];
            const int32 V2 = Face[2];

            const int32 A = GetMidpointIndex(V0, V1, MidpointCache, Vertices);
            const int32 B = GetMidpointIndex(V1, V2, MidpointCache, Vertices);
            const int32 C = GetMidpointIndex(V2, V0, MidpointCache, Vertices);

            // Split triangle into 4 smaller triangles
            NewFaces.Add({V0, A, C});
            NewFaces.Add({V1, B, A});
            NewFaces.Add({V2, C, B});
            NewFaces.Add({A, B, C});
        }

        Faces = MoveTemp(NewFaces);
    }

    // Store vertices in shared pool
    SharedVertices = Vertices;

    // Create one plate per face
    Plates.Reserve(Faces.Num());
    for (const TArray<int32>& Face : Faces)
    {
        FTectonicPlate Plate;
        Plate.VertexIndices = Face;
        Plates.Add(Plate);
    }
}

void UTectonicSimulationService::InitializeEulerPoles()
{
    // Phase 1 Task 2: Assign deterministic Euler poles to each plate
    FRandomStream RNG(Parameters.Seed + 1); // Offset seed for pole generation

    for (FTectonicPlate& Plate : Plates)
    {
        // Generate random axis on unit sphere
        const double Theta = RNG.FRand() * 2.0 * PI;
        const double Phi = FMath::Acos(2.0 * RNG.FRand() - 1.0);

        Plate.EulerPoleAxis = FVector3d(
            FMath::Sin(Phi) * FMath::Cos(Theta),
            FMath::Sin(Phi) * FMath::Sin(Theta),
            FMath::Cos(Phi)
        ).GetSafeNormal();

        // Angular velocity: random magnitude 0.01-0.1 radians per My (realistic tectonic speeds)
        // Earth's plates move ~1-10 cm/year → ~0.01-0.1 radians/My on Earth-scale sphere
        Plate.AngularVelocity = RNG.FRandRange(0.01, 0.1);
    }

    UE_LOG(LogTemp, Log, TEXT("Initialized Euler poles for %d plates"), Plates.Num());
}

void UTectonicSimulationService::BuildBoundaryAdjacencyMap()
{
    // Phase 1 Task 3: Build adjacency map from shared edges in icosphere topology
    Boundaries.Reset();

    // For each pair of plates, check if they share an edge
    for (int32 i = 0; i < Plates.Num(); ++i)
    {
        const FTectonicPlate& PlateA = Plates[i];

        for (int32 j = i + 1; j < Plates.Num(); ++j)
        {
            const FTectonicPlate& PlateB = Plates[j];

            // Find shared vertices between the two plates
            TArray<int32> SharedVerts;
            for (int32 VertA : PlateA.VertexIndices)
            {
                if (PlateB.VertexIndices.Contains(VertA))
                {
                    SharedVerts.Add(VertA);
                }
            }

            // If exactly 2 shared vertices, they form a boundary edge
            if (SharedVerts.Num() == 2)
            {
                FPlateBoundary Boundary;
                Boundary.SharedEdgeVertices = SharedVerts;
                Boundary.BoundaryType = EBoundaryType::Transform; // Default, updated in Phase 2

                // Store with sorted plate IDs as key
                const TPair<int32, int32> Key(PlateA.PlateID, PlateB.PlateID);
                Boundaries.Add(Key, Boundary);
            }
        }
    }

    UE_LOG(LogTemp, Log, TEXT("Built boundary adjacency map with %d boundaries"), Boundaries.Num());
}

void UTectonicSimulationService::ValidateSolidAngleCoverage()
{
    // Phase 1 Task 1: Validate that plates cover the sphere (total solid angle ≈ 4π steradians)
    double TotalSolidAngle = 0.0;

    for (const FTectonicPlate& Plate : Plates)
    {
        // Approximate solid angle using spherical triangle formula (for triangular plates)
        // Ω = E (spherical excess), where E = A + B + C - π for triangle with angles A,B,C
        // For simplicity, use area approximation: Ω ≈ Area / R² (R=1 for unit sphere)

        if (Plate.VertexIndices.Num() == 3)
        {
            const FVector3d& V0 = SharedVertices[Plate.VertexIndices[0]];
            const FVector3d& V1 = SharedVertices[Plate.VertexIndices[1]];
            const FVector3d& V2 = SharedVertices[Plate.VertexIndices[2]];

            // Spherical excess formula: E = A + B + C - π
            // Using l'Huilier's theorem for numerical stability
            const double A = FMath::Acos(FVector3d::DotProduct(V1, V2));
            const double B = FMath::Acos(FVector3d::DotProduct(V2, V0));
            const double C = FMath::Acos(FVector3d::DotProduct(V0, V1));
            const double S = (A + B + C) / 2.0;

            const double TanQuarter = FMath::Sqrt(
                FMath::Tan(S / 2.0) *
                FMath::Tan((S - A) / 2.0) *
                FMath::Tan((S - B) / 2.0) *
                FMath::Tan((S - C) / 2.0)
            );

            const double SolidAngle = 4.0 * FMath::Atan(TanQuarter);
            TotalSolidAngle += SolidAngle;
        }
    }

    const double ExpectedSolidAngle = 4.0 * PI;
    const double Error = FMath::Abs(TotalSolidAngle - ExpectedSolidAngle) / ExpectedSolidAngle;

    UE_LOG(LogTemp, Log, TEXT("Solid angle validation: Total=%.6f, Expected=%.6f (4π), Error=%.4f%%"),
        TotalSolidAngle, ExpectedSolidAngle, Error * 100.0);

    if (Error > 0.01) // 1% tolerance
    {
        UE_LOG(LogTemp, Warning, TEXT("Solid angle coverage error exceeds 1%% tolerance"));
    }
}

void UTectonicSimulationService::MigratePlateCentroids(double DeltaTimeMy)
{
    // Phase 2 Task 4: Apply Euler pole rotation to each plate centroid
    // Rotation formula: v' = v + ω × v * Δt (for small angles)
    // For accuracy, use Rodrigues' rotation formula: v' = v*cos(θ) + (k × v)*sin(θ) + k*(k·v)*(1-cos(θ))
    // where k = normalized Euler pole axis, θ = angular velocity * Δt

    for (FTectonicPlate& Plate : Plates)
    {
        const double RotationAngle = Plate.AngularVelocity * DeltaTimeMy; // radians

        // Rodrigues' rotation formula
        const FVector3d& Axis = Plate.EulerPoleAxis; // Already normalized
        const FVector3d& V = Plate.Centroid;

        const double CosTheta = FMath::Cos(RotationAngle);
        const double SinTheta = FMath::Sin(RotationAngle);
        const double DotProduct = FVector3d::DotProduct(Axis, V);

        const FVector3d RotatedCentroid =
            V * CosTheta +
            FVector3d::CrossProduct(Axis, V) * SinTheta +
            Axis * DotProduct * (1.0 - CosTheta);

        Plate.Centroid = RotatedCentroid.GetSafeNormal(); // Keep on unit sphere

        // Log displacement for first few plates (debug)
        if (Plate.PlateID < 3)
        {
            const double DisplacementRadians = FMath::Acos(FMath::Clamp(FVector3d::DotProduct(V, Plate.Centroid), -1.0, 1.0));
            UE_LOG(LogTemp, VeryVerbose, TEXT("Plate %d displaced by %.6f radians (%.2f km on Earth-scale)"),
                Plate.PlateID, DisplacementRadians, DisplacementRadians * 6370.0);
        }
    }
}

void UTectonicSimulationService::UpdateBoundaryClassifications()
{
    // Phase 2 Task 5: Classify boundaries based on relative plate velocities
    // Velocity at a point on plate = ω × r (angular velocity cross radius vector)
    // For boundary between plates A and B, compute velocities at boundary midpoint

    // Helper: Apply Rodrigues rotation to a vertex (shared with visualization)
    auto RotateVertex = [](const FVector3d& Vertex, const FVector3d& EulerPoleAxis, double TotalRotationAngle) -> FVector3d
    {
        const double CosTheta = FMath::Cos(TotalRotationAngle);
        const double SinTheta = FMath::Sin(TotalRotationAngle);
        const double DotProduct = FVector3d::DotProduct(EulerPoleAxis, Vertex);

        const FVector3d Rotated =
            Vertex * CosTheta +
            FVector3d::CrossProduct(EulerPoleAxis, Vertex) * SinTheta +
            EulerPoleAxis * DotProduct * (1.0 - CosTheta);

        return Rotated.GetSafeNormal();
    };

    int32 DivergentCount = 0;
    int32 ConvergentCount = 0;
    int32 TransformCount = 0;

    for (auto& BoundaryPair : Boundaries)
    {
        const TPair<int32, int32>& PlateIDs = BoundaryPair.Key;
        FPlateBoundary& Boundary = BoundaryPair.Value;

        // Find the two plates
        const FTectonicPlate* PlateA = Plates.FindByPredicate([ID = PlateIDs.Key](const FTectonicPlate& P) { return P.PlateID == ID; });
        const FTectonicPlate* PlateB = Plates.FindByPredicate([ID = PlateIDs.Value](const FTectonicPlate& P) { return P.PlateID == ID; });

        if (!PlateA || !PlateB || Boundary.SharedEdgeVertices.Num() != 2)
        {
            continue;
        }

        // Rotate boundary vertices to current simulation time for accurate classification
        const FVector3d& V0_Original = SharedVertices[Boundary.SharedEdgeVertices[0]];
        const FVector3d& V1_Original = SharedVertices[Boundary.SharedEdgeVertices[1]];

        const double RotationAngleA = PlateA->AngularVelocity * CurrentTimeMy;
        const double RotationAngleB = PlateB->AngularVelocity * CurrentTimeMy;

        const FVector3d V0_FromA = RotateVertex(V0_Original, PlateA->EulerPoleAxis, RotationAngleA);
        const FVector3d V1_FromA = RotateVertex(V1_Original, PlateA->EulerPoleAxis, RotationAngleA);
        const FVector3d V0_FromB = RotateVertex(V0_Original, PlateB->EulerPoleAxis, RotationAngleB);
        const FVector3d V1_FromB = RotateVertex(V1_Original, PlateB->EulerPoleAxis, RotationAngleB);

        // Average both plate rotations so the midpoint stays between drifting plates.
        const FVector3d V0_Current = ((V0_FromA + V0_FromB) * 0.5).GetSafeNormal();
        const FVector3d V1_Current = ((V1_FromA + V1_FromB) * 0.5).GetSafeNormal();

        if (V0_Current.IsNearlyZero() || V1_Current.IsNearlyZero())
        {
            continue;
        }

        const FVector3d BoundaryMidpoint = ((V0_Current + V1_Current) * 0.5).GetSafeNormal();
        if (BoundaryMidpoint.IsNearlyZero())
        {
            continue;
        }

        // Compute velocity at boundary for each plate: v = ω × r
        // ω is the angular velocity vector = AngularVelocity * EulerPoleAxis
        const FVector3d OmegaA = PlateA->EulerPoleAxis * PlateA->AngularVelocity;
        const FVector3d OmegaB = PlateB->EulerPoleAxis * PlateB->AngularVelocity;

        const FVector3d VelocityA = FVector3d::CrossProduct(OmegaA, BoundaryMidpoint);
        const FVector3d VelocityB = FVector3d::CrossProduct(OmegaB, BoundaryMidpoint);

        // Relative velocity: vRel = vA - vB
        const FVector3d RelativeVelocity = VelocityA - VelocityB;
        Boundary.RelativeVelocity = RelativeVelocity.Length();

        // Build a boundary normal that is tangent to the sphere and consistently oriented.
        const FVector3d EdgeVector = (V1_Current - V0_Current).GetSafeNormal();
        if (EdgeVector.IsNearlyZero())
        {
            continue;
        }

        // Project Plate A's centroid direction onto the tangent plane so the sign check
        // is unaffected by radial components (which would otherwise flip classification).
        const FVector3d PlateATangent = (PlateA->Centroid - FVector3d::DotProduct(PlateA->Centroid, BoundaryMidpoint) * BoundaryMidpoint);

        FVector3d BoundaryNormal = FVector3d::CrossProduct(BoundaryMidpoint, EdgeVector);

        if (!BoundaryNormal.Normalize())
        {
            continue; // Degenerate geometry, skip classification this frame
        }

        FVector3d PlateTangentNormalized = PlateATangent;
        const bool bHasPlateTangent = PlateTangentNormalized.Normalize();

        // Ensure the normal points toward Plate A's side of the boundary so the
        // dot(RelativeVelocity, BoundaryNormal) sign matches physical intuition.
        if (bHasPlateTangent && FVector3d::DotProduct(BoundaryNormal, PlateTangentNormalized) < 0.0)
        {
            BoundaryNormal *= -1.0;
        }

        // Project relative velocity onto boundary normal
        const double NormalComponent = FVector3d::DotProduct(RelativeVelocity, BoundaryNormal);

        // Classify boundary
        const double ClassificationThreshold = 0.001; // Radians/My threshold
        if (NormalComponent > ClassificationThreshold)
        {
            Boundary.BoundaryType = EBoundaryType::Divergent; // Plates separating
            DivergentCount++;
        }
        else if (NormalComponent < -ClassificationThreshold)
        {
            Boundary.BoundaryType = EBoundaryType::Convergent; // Plates colliding
            ConvergentCount++;
        }
        else
        {
            Boundary.BoundaryType = EBoundaryType::Transform; // Shear/parallel motion
            TransformCount++;
        }

    }

    UE_LOG(LogTemp, VeryVerbose, TEXT("Boundary classification: %d divergent, %d convergent, %d transform"),
        DivergentCount, ConvergentCount, TransformCount);
}

void UTectonicSimulationService::ExportMetricsToCSV()
{
    // Phase 4 Task 9: Export simulation metrics to CSV for validation and analysis

    // Create output directory if it doesn't exist
    const FString OutputDir = FPaths::ProjectSavedDir() / TEXT("TectonicMetrics");
    IPlatformFile& PlatformFile = FPlatformFileManager::Get().GetPlatformFile();
    if (!PlatformFile.DirectoryExists(*OutputDir))
    {
        PlatformFile.CreateDirectory(*OutputDir);
    }

    // Generate timestamped filename
    const FString Timestamp = FDateTime::Now().ToString(TEXT("%Y%m%d_%H%M%S"));
    const FString Filename = FString::Printf(TEXT("TectonicMetrics_Seed%d_Step%d_%s.csv"),
        Parameters.Seed,
        static_cast<int32>(CurrentTimeMy / 2.0), // Step count
        *Timestamp);
    const FString FilePath = OutputDir / Filename;

    // Build CSV content
    TArray<FString> CSVLines;

    // Milestone 4 Task 1.3/2.1/2.2/2.3: CSV v3.0 schema version header
    CSVLines.Add(TEXT("# Planetary Creation Tectonic Simulation Metrics"));
    CSVLines.Add(TEXT("# CSV Schema Version: 3.0"));
    CSVLines.Add(TEXT("# Changes from v2.0: Added BoundaryState, StateTransitionTime, DivergentDuration, ConvergentDuration, ThermalFlux (boundary section)"));
    CSVLines.Add(TEXT("#                     Added TopologyEvents section (splits/merges)"));
    CSVLines.Add(TEXT("#                     Added Hotspots section (Task 2.1: positions, thermal output, drift)"));
    CSVLines.Add(TEXT("#                     Added RiftWidth, RiftAge columns (Task 2.2: rift progression tracking)"));
    CSVLines.Add(TEXT("#                     Added TemperatureK column (Task 2.3: analytic thermal field from hotspots + subduction)"));
    CSVLines.Add(TEXT("# Backward compatible: v2.0 readers will ignore new columns"));
    CSVLines.Add(TEXT(""));

    // Header
    CSVLines.Add(TEXT("PlateID,CentroidX,CentroidY,CentroidZ,CrustType,CrustThickness,EulerPoleAxisX,EulerPoleAxisY,EulerPoleAxisZ,AngularVelocity"));

    // Plate data
    for (const FTectonicPlate& Plate : Plates)
    {
        const FString CrustTypeName = (Plate.CrustType == ECrustType::Oceanic) ? TEXT("Oceanic") : TEXT("Continental");

        CSVLines.Add(FString::Printf(TEXT("%d,%.8f,%.8f,%.8f,%s,%.2f,%.8f,%.8f,%.8f,%.8f"),
            Plate.PlateID,
            Plate.Centroid.X, Plate.Centroid.Y, Plate.Centroid.Z,
            *CrustTypeName,
            Plate.CrustThickness,
            Plate.EulerPoleAxis.X, Plate.EulerPoleAxis.Y, Plate.EulerPoleAxis.Z,
            Plate.AngularVelocity
        ));
    }

    // Add separator and boundary data (CSV v3.0: added BoundaryState, StateTransitionTime, ThermalFlux, Task 2.2: RiftWidth, RiftAge)
    CSVLines.Add(TEXT("")); // Empty line
    CSVLines.Add(TEXT("PlateA_ID,PlateB_ID,BoundaryType,BoundaryState,StateTransitionTime_My,RelativeVelocity,AccumulatedStress_MPa,DivergentDuration_My,ConvergentDuration_My,ThermalFlux,RiftWidth_m,RiftAge_My"));

    for (const auto& BoundaryPair : Boundaries)
    {
        const TPair<int32, int32>& PlateIDs = BoundaryPair.Key;
        const FPlateBoundary& Boundary = BoundaryPair.Value;

        FString BoundaryTypeName;
        switch (Boundary.BoundaryType)
        {
            case EBoundaryType::Divergent:  BoundaryTypeName = TEXT("Divergent"); break;
            case EBoundaryType::Convergent: BoundaryTypeName = TEXT("Convergent"); break;
            case EBoundaryType::Transform:  BoundaryTypeName = TEXT("Transform"); break;
        }

        FString BoundaryStateName;
        switch (Boundary.BoundaryState)
        {
            case EBoundaryState::Nascent: BoundaryStateName = TEXT("Nascent"); break;
            case EBoundaryState::Active:  BoundaryStateName = TEXT("Active"); break;
            case EBoundaryState::Dormant: BoundaryStateName = TEXT("Dormant"); break;
            case EBoundaryState::Rifting: BoundaryStateName = TEXT("Rifting"); break; // Milestone 4 Task 2.2
        }

        // Milestone 4 Task 1.3: Thermal flux (placeholder - will be populated by Task 2.3)
        const double ThermalFlux = 0.0;

        // Milestone 4 Task 2.2: Rift width and age (only valid for rifting boundaries)
        const double RiftAgeMy = (Boundary.BoundaryState == EBoundaryState::Rifting && Boundary.RiftFormationTimeMy > 0.0)
            ? (CurrentTimeMy - Boundary.RiftFormationTimeMy)
            : 0.0;

        CSVLines.Add(FString::Printf(TEXT("%d,%d,%s,%s,%.2f,%.8f,%.2f,%.2f,%.2f,%.4f,%.0f,%.2f"),
            PlateIDs.Key, PlateIDs.Value,
            *BoundaryTypeName,
            *BoundaryStateName,
            Boundary.StateTransitionTimeMy,
            Boundary.RelativeVelocity,
            Boundary.AccumulatedStress,
            Boundary.DivergentDurationMy,
            Boundary.ConvergentDurationMy,
            ThermalFlux,
            Boundary.RiftWidthMeters,
            RiftAgeMy
        ));
    }

    // Add summary statistics
    CSVLines.Add(TEXT("")); // Empty line
    CSVLines.Add(TEXT("Metric,Value"));
    CSVLines.Add(FString::Printf(TEXT("SimulationTime_My,%.2f"), CurrentTimeMy));
    CSVLines.Add(FString::Printf(TEXT("PlateCount,%d"), Plates.Num()));
    CSVLines.Add(FString::Printf(TEXT("BoundaryCount,%d"), Boundaries.Num()));
    CSVLines.Add(FString::Printf(TEXT("Seed,%d"), Parameters.Seed));

    // Calculate total kinetic energy (for monitoring)
    double TotalKineticEnergy = 0.0;
    for (const FTectonicPlate& Plate : Plates)
    {
        // Simplified: KE ∝ ω² (ignoring moment of inertia for now)
        TotalKineticEnergy += Plate.AngularVelocity * Plate.AngularVelocity;
    }
    CSVLines.Add(FString::Printf(TEXT("TotalKineticEnergy,%.8f"), TotalKineticEnergy));

    // Count boundary types
    int32 DivergentCount = 0, ConvergentCount = 0, TransformCount = 0;
    for (const auto& BoundaryPair : Boundaries)
    {
        switch (BoundaryPair.Value.BoundaryType)
        {
            case EBoundaryType::Divergent:  DivergentCount++; break;
            case EBoundaryType::Convergent: ConvergentCount++; break;
            case EBoundaryType::Transform:  TransformCount++; break;
        }
    }
    CSVLines.Add(FString::Printf(TEXT("DivergentBoundaries,%d"), DivergentCount));
    CSVLines.Add(FString::Printf(TEXT("ConvergentBoundaries,%d"), ConvergentCount));
    CSVLines.Add(FString::Printf(TEXT("TransformBoundaries,%d"), TransformCount));

    // Milestone 4 Task 1.3: Export topology events (CSV v3.0)
    CSVLines.Add(TEXT("")); // Empty line
    CSVLines.Add(TEXT("EventType,OriginalPlateID,NewPlateID,Timestamp_My,StressAtEvent_MPa,VelocityAtEvent"));

    for (const FPlateTopologyEvent& Event : TopologyEvents)
    {
        FString EventTypeName;
        switch (Event.EventType)
        {
            case EPlateTopologyEventType::Split: EventTypeName = TEXT("Split"); break;
            case EPlateTopologyEventType::Merge: EventTypeName = TEXT("Merge"); break;
            default: EventTypeName = TEXT("None"); break;
        }

        // For split: [OriginalID, NewID], for merge: [ConsumedID, SurvivorID]
        const int32 PlateID1 = Event.PlateIDs.IsValidIndex(0) ? Event.PlateIDs[0] : INDEX_NONE;
        const int32 PlateID2 = Event.PlateIDs.IsValidIndex(1) ? Event.PlateIDs[1] : INDEX_NONE;

        CSVLines.Add(FString::Printf(TEXT("%s,%d,%d,%.2f,%.2f,%.8f"),
            *EventTypeName,
            PlateID1,
            PlateID2,
            Event.TimestampMy,
            Event.StressAtEvent,
            Event.VelocityAtEvent
        ));
    }

    if (TopologyEvents.Num() == 0)
    {
        CSVLines.Add(TEXT("# No topology events this simulation"));
    }

    // Milestone 4 Task 2.1: Export hotspot data
    CSVLines.Add(TEXT("")); // Empty line
    CSVLines.Add(TEXT("HotspotID,Type,PositionX,PositionY,PositionZ,ThermalOutput,InfluenceRadius_rad,DriftVelocityX,DriftVelocityY,DriftVelocityZ"));

    for (const FMantleHotspot& Hotspot : Hotspots)
    {
        FString TypeName;
        switch (Hotspot.Type)
        {
            case EHotspotType::Major: TypeName = TEXT("Major"); break;
            case EHotspotType::Minor: TypeName = TEXT("Minor"); break;
            default: TypeName = TEXT("Unknown"); break;
        }

        CSVLines.Add(FString::Printf(TEXT("%d,%s,%.8f,%.8f,%.8f,%.2f,%.6f,%.8f,%.8f,%.8f"),
            Hotspot.HotspotID,
            *TypeName,
            Hotspot.Position.X, Hotspot.Position.Y, Hotspot.Position.Z,
            Hotspot.ThermalOutput,
            Hotspot.InfluenceRadius,
            Hotspot.DriftVelocity.X, Hotspot.DriftVelocity.Y, Hotspot.DriftVelocity.Z
        ));
    }

    if (Hotspots.Num() == 0)
    {
        CSVLines.Add(TEXT("# No hotspots active (bEnableHotspots=false)"));
    }

    // Milestone 3: Export vertex-level data (stress, velocity, elevation, Task 2.3: temperature)
    CSVLines.Add(TEXT("")); // Empty line
    CSVLines.Add(TEXT("VertexIndex,PositionX,PositionY,PositionZ,PlateID,VelocityX,VelocityY,VelocityZ,VelocityMagnitude,StressMPa,ElevationMeters,TemperatureK"));

    /**
     * M5 Phase 3: Stress-to-elevation conversion (cosmetic visualization, not physically accurate).
     * CompressionModulus = 100.0 means "1 MPa stress → 100 m elevation" (legacy visualization scale).
     * This matches TectonicSimulationController.cpp rendering logic.
     */
    constexpr double CompressionModulus = 100.0; // 1 MPa = 100 m elevation (cosmetic)

    const int32 MaxVerticesToExport = FMath::Min(RenderVertices.Num(), 1000); // Limit to first 1000 vertices for CSV size
    for (int32 i = 0; i < MaxVerticesToExport; ++i)
    {
        const FVector3d& Position = RenderVertices[i];
        const int32 PlateID = VertexPlateAssignments.IsValidIndex(i) ? VertexPlateAssignments[i] : INDEX_NONE;
        const FVector3d& Velocity = VertexVelocities.IsValidIndex(i) ? VertexVelocities[i] : FVector3d::ZeroVector;
        const double VelocityMag = Velocity.Length();
        const double StressMPa = VertexStressValues.IsValidIndex(i) ? VertexStressValues[i] : 0.0;
        const double ElevationMeters = (StressMPa / CompressionModulus) * Parameters.ElevationScale;
        const double TemperatureK = VertexTemperatureValues.IsValidIndex(i) ? VertexTemperatureValues[i] : 0.0; // Milestone 4 Task 2.3

        CSVLines.Add(FString::Printf(TEXT("%d,%.8f,%.8f,%.8f,%d,%.8f,%.8f,%.8f,%.8f,%.2f,%.2f,%.1f"),
            i,
            Position.X, Position.Y, Position.Z,
            PlateID,
            Velocity.X, Velocity.Y, Velocity.Z,
            VelocityMag,
            StressMPa,
            ElevationMeters,
            TemperatureK
        ));
    }

    if (RenderVertices.Num() > MaxVerticesToExport)
    {
        CSVLines.Add(FString::Printf(TEXT("# Note: Vertex data truncated to %d of %d vertices for CSV size"), MaxVerticesToExport, RenderVertices.Num()));
    }

    // Write to file
    const FString CSVContent = FString::Join(CSVLines, TEXT("\n"));
    if (FFileHelper::SaveStringToFile(CSVContent, *FilePath))
    {
        UE_LOG(LogTemp, Log, TEXT("Exported metrics to: %s"), *FilePath);
    }
    else
    {
        UE_LOG(LogTemp, Error, TEXT("Failed to export metrics to: %s"), *FilePath);
    }
}

// Milestone 3 Task 1.1: Generate high-density render mesh
void UTectonicSimulationService::GenerateRenderMesh()
{
    RenderVertices.Reset();
    RenderTriangles.Reset();

    // Start with base icosahedron vertices
    const double Phi = (1.0 + FMath::Sqrt(5.0)) / 2.0;
    TArray<FVector3d> Vertices = {
        FVector3d(-1,  Phi, 0).GetSafeNormal(),
        FVector3d( 1,  Phi, 0).GetSafeNormal(),
        FVector3d(-1, -Phi, 0).GetSafeNormal(),
        FVector3d( 1, -Phi, 0).GetSafeNormal(),
        FVector3d(0, -1,  Phi).GetSafeNormal(),
        FVector3d(0,  1,  Phi).GetSafeNormal(),
        FVector3d(0, -1, -Phi).GetSafeNormal(),
        FVector3d(0,  1, -Phi).GetSafeNormal(),
        FVector3d( Phi, 0, -1).GetSafeNormal(),
        FVector3d( Phi, 0,  1).GetSafeNormal(),
        FVector3d(-Phi, 0, -1).GetSafeNormal(),
        FVector3d(-Phi, 0,  1).GetSafeNormal()
    };

    // Base icosahedron faces (20 triangles)
    TArray<TArray<int32>> Faces = {
        {0, 11, 5}, {0, 5, 1}, {0, 1, 7}, {0, 7, 10}, {0, 10, 11},
        {1, 5, 9}, {5, 11, 4}, {11, 10, 2}, {10, 7, 6}, {7, 1, 8},
        {3, 9, 4}, {3, 4, 2}, {3, 2, 6}, {3, 6, 8}, {3, 8, 9},
        {4, 9, 5}, {2, 4, 11}, {6, 2, 10}, {8, 6, 7}, {9, 8, 1}
    };

    // Subdivide based on RenderSubdivisionLevel
    const int32 SubdivLevel = FMath::Clamp(Parameters.RenderSubdivisionLevel, 0, 8);

    for (int32 Level = 0; Level < SubdivLevel; ++Level)
    {
        TArray<TArray<int32>> NewFaces;
        TMap<TPair<int32, int32>, int32> MidpointCache;

        for (const TArray<int32>& Face : Faces)
        {
            // Get or create midpoints for each edge
            const int32 V0 = Face[0];
            const int32 V1 = Face[1];
            const int32 V2 = Face[2];

            const int32 A = GetMidpointIndex(V0, V1, MidpointCache, Vertices);
            const int32 B = GetMidpointIndex(V1, V2, MidpointCache, Vertices);
            const int32 C = GetMidpointIndex(V2, V0, MidpointCache, Vertices);

            // Split triangle into 4 smaller triangles
            NewFaces.Add({V0, A, C});
            NewFaces.Add({V1, B, A});
            NewFaces.Add({V2, C, B});
            NewFaces.Add({A, B, C});
        }

        Faces = MoveTemp(NewFaces);
    }

    // Store final vertices and triangles
    RenderVertices = Vertices;
    RenderTriangles.Reserve(Faces.Num() * 3);

    for (const TArray<int32>& Face : Faces)
    {
        RenderTriangles.Add(Face[0]);
        RenderTriangles.Add(Face[1]);
        RenderTriangles.Add(Face[2]);
    }

    const int32 ExpectedFaceCount = 20 * FMath::Pow(4.0f, static_cast<float>(SubdivLevel));
    UE_LOG(LogTemp, Log, TEXT("Generated render mesh: Level %d, %d vertices, %d triangles (expected %d)"),
        SubdivLevel, RenderVertices.Num(), Faces.Num(), ExpectedFaceCount);

    // Validate Euler characteristic (V - E + F = 2)
    const int32 V = RenderVertices.Num();
    const int32 F = Faces.Num();
    const int32 E = (F * 3) / 2; // Each edge shared by 2 faces
    const int32 EulerChar = V - E + F;

    if (EulerChar != 2)
    {
        UE_LOG(LogTemp, Warning, TEXT("Render mesh Euler characteristic validation failed: V=%d, E=%d, F=%d, χ=%d (expected 2)"),
            V, E, F, EulerChar);
    }
    else
    {
        UE_LOG(LogTemp, Verbose, TEXT("Render mesh topology validated: Euler characteristic χ=2"));
    }
}

int32 UTectonicSimulationService::GetMidpointIndex(int32 V0, int32 V1, TMap<TPair<int32, int32>, int32>& MidpointCache, TArray<FVector3d>& Vertices)
{
    // Ensure consistent edge key ordering
    const TPair<int32, int32> EdgeKey = (V0 < V1) ? TPair<int32, int32>(V0, V1) : TPair<int32, int32>(V1, V0);

    // Check cache
    if (const int32* CachedIndex = MidpointCache.Find(EdgeKey))
    {
        return *CachedIndex;
    }

    // Create new midpoint vertex
    const FVector3d Midpoint = ((Vertices[V0] + Vertices[V1]) * 0.5).GetSafeNormal();
    const int32 NewIndex = Vertices.Add(Midpoint);
    MidpointCache.Add(EdgeKey, NewIndex);

    return NewIndex;
}

// Milestone 3 Task 2.1: Build Voronoi mapping
void UTectonicSimulationService::BuildVoronoiMapping()
{
    VertexPlateAssignments.Reset();

    if (RenderVertices.Num() == 0 || Plates.Num() == 0)
    {
        UE_LOG(LogTemp, Warning, TEXT("Cannot build Voronoi mapping: RenderVertices=%d, Plates=%d"),
            RenderVertices.Num(), Plates.Num());
        return;
    }

    const double StartTime = FPlatformTime::Seconds();

    // For small plate counts (N<50), brute force is faster than KD-tree
    // due to cache locality and no tree traversal overhead
    VertexPlateAssignments.SetNumUninitialized(RenderVertices.Num());

    // Milestone 4 Task 5.0: Voronoi warping parameters
    const bool bUseWarping = Parameters.bEnableVoronoiWarping;
    const double WarpAmplitude = Parameters.VoronoiWarpingAmplitude;
    const double WarpFrequency = Parameters.VoronoiWarpingFrequency;

    for (int32 i = 0; i < RenderVertices.Num(); ++i)
    {
        int32 ClosestPlateID = INDEX_NONE;
        double MinDistSq = TNumericLimits<double>::Max();

        const FVector3d& Vertex = RenderVertices[i];

        for (const FTectonicPlate& Plate : Plates)
        {
            double DistSq = FVector3d::DistSquared(Vertex, Plate.Centroid);

            // Milestone 4 Task 5.0: Apply noise warping to distance
            // "More irregular continent shapes can be obtained by warping the geodesic distances
            // to the centroids using a simple noise function." (Paper Section 3)
            if (bUseWarping && WarpAmplitude > SMALL_NUMBER)
            {
                // Use 3D Perlin noise seeded by vertex + plate centroid for per-plate variation
                // This ensures each plate boundary gets unique noise patterns
                const FVector NoiseInput = FVector((Vertex + Plate.Centroid) * WarpFrequency);
                const float NoiseValue = FMath::PerlinNoise3D(NoiseInput);

                // Warp distance: d' = d * (1 + amplitude * noise)
                // NoiseValue range [-1, 1], so warping range: [1 - amplitude, 1 + amplitude]
                const double WarpFactor = 1.0 + WarpAmplitude * static_cast<double>(NoiseValue);
                DistSq *= WarpFactor;
            }

            if (DistSq < MinDistSq)
            {
                MinDistSq = DistSq;
                ClosestPlateID = Plate.PlateID;
            }
        }

        VertexPlateAssignments[i] = ClosestPlateID;
    }

    const double ElapsedMs = (FPlatformTime::Seconds() - StartTime) * 1000.0;

    UE_LOG(LogTemp, Log, TEXT("Built Voronoi mapping: %d vertices → %d plates in %.2f ms (avg %.3f μs per vertex)"),
        RenderVertices.Num(), Plates.Num(), ElapsedMs, (ElapsedMs * 1000.0) / RenderVertices.Num());

    // Validate all vertices assigned
    int32 UnassignedCount = 0;
    for (int32 PlateID : VertexPlateAssignments)
    {
        if (PlateID == INDEX_NONE)
        {
            UnassignedCount++;
        }
    }

    if (UnassignedCount > 0)
    {
        UE_LOG(LogTemp, Warning, TEXT("Voronoi mapping incomplete: %d vertices unassigned"), UnassignedCount);
    }
}

void UTectonicSimulationService::ComputeVelocityField()
{
    // Milestone 3 Task 2.2: Compute per-vertex velocity v = ω × r
    // where ω = plate's angular velocity vector (EulerPoleAxis * AngularVelocity)
    // and r = vertex position on unit sphere

    VertexVelocities.SetNumUninitialized(RenderVertices.Num());

    for (int32 i = 0; i < RenderVertices.Num(); ++i)
    {
        const int32 PlateID = VertexPlateAssignments[i];
        if (PlateID == INDEX_NONE)
        {
            VertexVelocities[i] = FVector3d::ZeroVector;
            continue;
        }

        // Find the plate
        const FTectonicPlate* Plate = Plates.FindByPredicate([PlateID](const FTectonicPlate& P)
        {
            return P.PlateID == PlateID;
        });

        if (!Plate)
        {
            VertexVelocities[i] = FVector3d::ZeroVector;
            continue;
        }

        // Compute angular velocity vector: ω = axis * magnitude (rad/My)
        const FVector3d Omega = Plate->EulerPoleAxis * Plate->AngularVelocity;

        // Compute velocity: v = ω × r
        // Cross product gives tangent vector in direction of motion
        const FVector3d Velocity = FVector3d::CrossProduct(Omega, RenderVertices[i]);

        VertexVelocities[i] = Velocity;
    }
}

void UTectonicSimulationService::UpdateBoundaryStress(double DeltaTimeMy)
{
    // Milestone 3 Task 2.3: COSMETIC STRESS VISUALIZATION (simplified model)
    // NOT physically accurate - for visual effect only

    constexpr double MaxStressMPa = 100.0; // Cap at 100 MPa (~10km elevation equivalent)
    constexpr double DecayTimeConstant = 10.0; // τ = 10 My for exponential decay

    for (auto& BoundaryPair : Boundaries)
    {
        FPlateBoundary& Boundary = BoundaryPair.Value;

        switch (Boundary.BoundaryType)
        {
        case EBoundaryType::Convergent:
            // Convergent: accumulate stress based on relative velocity
            // Stress += relativeVelocity × ΔT (simplified linear model)
            // relativeVelocity is in rad/My, convert to stress units
            {
                const double StressRate = Boundary.RelativeVelocity * 1000.0; // Arbitrary scaling for visualization
                Boundary.AccumulatedStress += StressRate * DeltaTimeMy;
                Boundary.AccumulatedStress = FMath::Min(Boundary.AccumulatedStress, MaxStressMPa);
            }
            break;

        case EBoundaryType::Divergent:
            // Divergent: exponential decay toward zero
            // S(t) = S₀ × exp(-Δt/τ)
            {
                const double DecayFactor = FMath::Exp(-DeltaTimeMy / DecayTimeConstant);
                Boundary.AccumulatedStress *= DecayFactor;
            }
            break;

        case EBoundaryType::Transform:
            // Transform: minimal accumulation (small fraction of convergent rate)
            {
                const double StressRate = Boundary.RelativeVelocity * 100.0; // 10x less than convergent
                Boundary.AccumulatedStress += StressRate * DeltaTimeMy;
                Boundary.AccumulatedStress = FMath::Min(Boundary.AccumulatedStress, MaxStressMPa * 0.5); // Lower cap
            }
            break;
        }
    }
}

void UTectonicSimulationService::InterpolateStressToVertices()
{
    // Milestone 3 Task 2.3: Interpolate boundary stress to render vertices
    // Using distance-based Gaussian falloff with σ = 10° angular distance

    VertexStressValues.SetNumZeroed(RenderVertices.Num());

    constexpr double SigmaDegrees = 10.0;
    const double SigmaRadians = FMath::DegreesToRadians(SigmaDegrees);
    const double TwoSigmaSquared = 2.0 * SigmaRadians * SigmaRadians;

    // For each vertex, sum weighted contributions from all boundaries
    for (int32 i = 0; i < RenderVertices.Num(); ++i)
    {
        const FVector3d& VertexPos = RenderVertices[i];
        double TotalWeight = 0.0;
        double WeightedStress = 0.0;

        for (const auto& BoundaryPair : Boundaries)
        {
            const FPlateBoundary& Boundary = BoundaryPair.Value;

            if (Boundary.SharedEdgeVertices.Num() < 2)
            {
                continue; // Need at least 2 vertices for boundary edge
            }

            // Calculate distance from vertex to boundary edge (approximate as midpoint)
            const int32 V0Index = Boundary.SharedEdgeVertices[0];
            const int32 V1Index = Boundary.SharedEdgeVertices[1];

            if (!SharedVertices.IsValidIndex(V0Index) || !SharedVertices.IsValidIndex(V1Index))
            {
                continue;
            }

            const FVector3d& EdgeV0 = SharedVertices[V0Index];
            const FVector3d& EdgeV1 = SharedVertices[V1Index];
            const FVector3d EdgeMidpoint = (EdgeV0 + EdgeV1).GetSafeNormal();

            // Angular distance from vertex to boundary (great circle distance on unit sphere)
            const double DotProduct = FVector3d::DotProduct(VertexPos, EdgeMidpoint);
            const double AngularDistance = FMath::Acos(FMath::Clamp(DotProduct, -1.0, 1.0));

            // Gaussian weight: exp(-distance² / (2σ²))
            const double Weight = FMath::Exp(-(AngularDistance * AngularDistance) / TwoSigmaSquared);

            WeightedStress += Boundary.AccumulatedStress * Weight;
            TotalWeight += Weight;
        }

        if (TotalWeight > 1e-9)
        {
            VertexStressValues[i] = WeightedStress / TotalWeight;
        }
    }
}

void UTectonicSimulationService::ApplyLloydRelaxation()
{
    // Milestone 3 Task 3.1: Lloyd's algorithm for even centroid distribution
    // Algorithm:
    // 1. For each plate, compute Voronoi cell (all render vertices closest to this plate)
    // 2. Calculate centroid of Voronoi cell (spherical average)
    // 3. Move plate centroid toward cell centroid (weighted step α = 0.5)
    // 4. Repeat until convergence (max delta < ε) or max iterations reached

    const int32 MaxIterations = Parameters.LloydIterations;
    if (MaxIterations <= 0)
    {
        UE_LOG(LogTemp, Verbose, TEXT("Lloyd relaxation disabled (iterations=0)"));
        return;
    }

    constexpr double ConvergenceThreshold = 0.01; // radians (~0.57°)
    constexpr double Alpha = 0.5; // Step weight for stability

    UE_LOG(LogTemp, Log, TEXT("Starting Lloyd relaxation with %d iterations, ε=%.4f rad"), MaxIterations, ConvergenceThreshold);

    for (int32 Iteration = 0; Iteration < MaxIterations; ++Iteration)
    {
        // Step 1: Assign render vertices to Voronoi cells (compute nearest plate centroid)
        TArray<TArray<FVector3d>> VoronoiCells;
        VoronoiCells.SetNum(Plates.Num());

        for (int32 i = 0; i < RenderVertices.Num(); ++i)
        {
            // Find nearest plate centroid to this render vertex
            int32 NearestPlateIdx = 0;
            double MinDistanceSquared = TNumericLimits<double>::Max();

            for (int32 PlateIdx = 0; PlateIdx < Plates.Num(); ++PlateIdx)
            {
                const double DistanceSquared = FVector3d::DistSquared(RenderVertices[i], Plates[PlateIdx].Centroid);
                if (DistanceSquared < MinDistanceSquared)
                {
                    MinDistanceSquared = DistanceSquared;
                    NearestPlateIdx = PlateIdx;
                }
            }

            VoronoiCells[NearestPlateIdx].Add(RenderVertices[i]);
        }

        // Step 2: Compute cell centroids and update plate centroids
        double MaxDelta = 0.0;

        for (int32 PlateIdx = 0; PlateIdx < Plates.Num(); ++PlateIdx)
        {
            FTectonicPlate& Plate = Plates[PlateIdx];
            const TArray<FVector3d>& Cell = VoronoiCells[PlateIdx];

            if (Cell.Num() == 0)
            {
                UE_LOG(LogTemp, Warning, TEXT("Lloyd iteration %d: Plate %d has empty Voronoi cell"), Iteration, PlateIdx);
                continue;
            }

            // Compute spherical centroid (normalized sum of cell vertices)
            FVector3d CellCentroid = FVector3d::ZeroVector;
            for (const FVector3d& Vertex : Cell)
            {
                CellCentroid += Vertex;
            }
            CellCentroid.Normalize();

            // Step 3: Move plate centroid toward cell centroid (weighted)
            const FVector3d OldCentroid = Plate.Centroid;
            const FVector3d NewCentroid = ((1.0 - Alpha) * Plate.Centroid + Alpha * CellCentroid).GetSafeNormal();
            Plate.Centroid = NewCentroid;

            // Track maximum centroid movement for convergence check
            const double Delta = FMath::Acos(FMath::Clamp(FVector3d::DotProduct(OldCentroid, NewCentroid), -1.0, 1.0));
            MaxDelta = FMath::Max(MaxDelta, Delta);
        }

        UE_LOG(LogTemp, Verbose, TEXT("Lloyd iteration %d: max delta = %.6f rad (%.4f°)"),
            Iteration, MaxDelta, FMath::RadiansToDegrees(MaxDelta));

        // Early termination if converged
        if (MaxDelta < ConvergenceThreshold)
        {
            UE_LOG(LogTemp, Log, TEXT("Lloyd relaxation converged after %d iterations (delta=%.6f rad < ε=%.4f rad)"),
                Iteration + 1, MaxDelta, ConvergenceThreshold);
            return;
        }
    }

    UE_LOG(LogTemp, Log, TEXT("Lloyd relaxation completed %d iterations (did not fully converge)"), MaxIterations);
}

void UTectonicSimulationService::CheckRetessellationNeeded()
{
    // Milestone 3 Task 3.3: Framework stub for dynamic re-tessellation detection
    // Full implementation deferred to M4

    if (InitialPlateCentroids.Num() != Plates.Num())
    {
        // Mismatch indicates simulation was reset - re-capture initial positions
        InitialPlateCentroids.SetNum(Plates.Num());
        for (int32 i = 0; i < Plates.Num(); ++i)
        {
            InitialPlateCentroids[i] = Plates[i].Centroid;
        }
        return;
    }

    const double ThresholdRadians = FMath::DegreesToRadians(Parameters.RetessellationThresholdDegrees);
    double MaxDrift = 0.0;
    int32 MaxDriftPlateID = INDEX_NONE;

    for (int32 i = 0; i < Plates.Num(); ++i)
    {
        const FVector3d& InitialCentroid = InitialPlateCentroids[i];
        const FVector3d& CurrentCentroid = Plates[i].Centroid;

        // Angular distance on unit sphere
        const double DotProduct = FVector3d::DotProduct(InitialCentroid, CurrentCentroid);
        const double AngularDistance = FMath::Acos(FMath::Clamp(DotProduct, -1.0, 1.0));

        if (AngularDistance > MaxDrift)
        {
            MaxDrift = AngularDistance;
            MaxDriftPlateID = Plates[i].PlateID;
        }
    }

    // Log warning if threshold exceeded (M3 behavior - no actual re-tessellation)
    if (MaxDrift > ThresholdRadians)
    {
        if (Parameters.bEnableDynamicRetessellation)
        {
            UE_LOG(LogTemp, Warning, TEXT("Re-tessellation triggered: Plate %d drifted %.2f° (threshold: %.2f°). Implementation deferred to M4."),
                MaxDriftPlateID, FMath::RadiansToDegrees(MaxDrift), Parameters.RetessellationThresholdDegrees);
        }
        else
        {
            UE_LOG(LogTemp, Verbose, TEXT("Re-tessellation would be needed: Plate %d drifted %.2f° (threshold: %.2f°), but bEnableDynamicRetessellation=false"),
                MaxDriftPlateID, FMath::RadiansToDegrees(MaxDrift), Parameters.RetessellationThresholdDegrees);
        }
    }
}

// ============================================================================
// Milestone 5 Task 1.3: History Management (Undo/Redo)
// ============================================================================

void UTectonicSimulationService::CaptureHistorySnapshot()
{
    // If we're in the middle of the history stack (after undo), truncate future history
    if (CurrentHistoryIndex < HistoryStack.Num() - 1)
    {
        HistoryStack.SetNum(CurrentHistoryIndex + 1);
    }

    // Create new snapshot
    FSimulationHistorySnapshot Snapshot;
    Snapshot.CurrentTimeMy = CurrentTimeMy;
    Snapshot.Plates = Plates;
    Snapshot.SharedVertices = SharedVertices;
    Snapshot.RenderVertices = RenderVertices;
    Snapshot.RenderTriangles = RenderTriangles;
    Snapshot.VertexPlateAssignments = VertexPlateAssignments;
    Snapshot.VertexVelocities = VertexVelocities;
    Snapshot.VertexStressValues = VertexStressValues;
    Snapshot.VertexTemperatureValues = VertexTemperatureValues;
    Snapshot.Boundaries = Boundaries;
    Snapshot.TopologyEvents = TopologyEvents;
    Snapshot.Hotspots = Hotspots;
    Snapshot.InitialPlateCentroids = InitialPlateCentroids;
    Snapshot.TopologyVersion = TopologyVersion;
    Snapshot.SurfaceDataVersion = SurfaceDataVersion;

    // Milestone 5: Capture erosion state
    Snapshot.VertexElevationValues = VertexElevationValues;
    Snapshot.VertexErosionRates = VertexErosionRates;
    Snapshot.VertexSedimentThickness = VertexSedimentThickness;
    Snapshot.VertexCrustAge = VertexCrustAge;

    // Milestone 6: Capture terrane state
    Snapshot.Terranes = Terranes;
    Snapshot.NextTerraneID = NextTerraneID;

    // Add to stack
    HistoryStack.Add(Snapshot);
    CurrentHistoryIndex = HistoryStack.Num() - 1;

    // Enforce max history size (sliding window)
    if (HistoryStack.Num() > MaxHistorySize)
    {
        HistoryStack.RemoveAt(0);
        CurrentHistoryIndex = HistoryStack.Num() - 1;
        UE_LOG(LogTemp, Verbose, TEXT("History stack full, removed oldest snapshot (max %d)"), MaxHistorySize);
    }

    UE_LOG(LogTemp, Verbose, TEXT("CaptureHistorySnapshot: Snapshot %d captured at %.1f My"),
        CurrentHistoryIndex, CurrentTimeMy);
}

bool UTectonicSimulationService::Undo()
{
    if (!CanUndo())
    {
        UE_LOG(LogTemp, Warning, TEXT("Undo: No previous state available"));
        return false;
    }

    CurrentHistoryIndex--;
    const FSimulationHistorySnapshot& Snapshot = HistoryStack[CurrentHistoryIndex];

    // Restore state from snapshot
    CurrentTimeMy = Snapshot.CurrentTimeMy;
    Plates = Snapshot.Plates;
    SharedVertices = Snapshot.SharedVertices;
    RenderVertices = Snapshot.RenderVertices;
    RenderTriangles = Snapshot.RenderTriangles;
    VertexPlateAssignments = Snapshot.VertexPlateAssignments;
    VertexVelocities = Snapshot.VertexVelocities;
    VertexStressValues = Snapshot.VertexStressValues;
    VertexTemperatureValues = Snapshot.VertexTemperatureValues;
    Boundaries = Snapshot.Boundaries;
    TopologyEvents = Snapshot.TopologyEvents;
    Hotspots = Snapshot.Hotspots;
    InitialPlateCentroids = Snapshot.InitialPlateCentroids;
    TopologyVersion = Snapshot.TopologyVersion;
    SurfaceDataVersion = Snapshot.SurfaceDataVersion;

    // Milestone 5: Restore erosion state
    VertexElevationValues = Snapshot.VertexElevationValues;
    VertexErosionRates = Snapshot.VertexErosionRates;
    VertexSedimentThickness = Snapshot.VertexSedimentThickness;
    VertexCrustAge = Snapshot.VertexCrustAge;

    // Milestone 6: Restore terrane state
    Terranes = Snapshot.Terranes;
    NextTerraneID = Snapshot.NextTerraneID;

    UE_LOG(LogTemp, Log, TEXT("Undo: Restored snapshot %d (%.1f My)"),
        CurrentHistoryIndex, CurrentTimeMy);
    return true;
}

bool UTectonicSimulationService::Redo()
{
    if (!CanRedo())
    {
        UE_LOG(LogTemp, Warning, TEXT("Redo: No future state available"));
        return false;
    }

    CurrentHistoryIndex++;
    const FSimulationHistorySnapshot& Snapshot = HistoryStack[CurrentHistoryIndex];

    // Restore state from snapshot
    CurrentTimeMy = Snapshot.CurrentTimeMy;
    Plates = Snapshot.Plates;
    SharedVertices = Snapshot.SharedVertices;
    RenderVertices = Snapshot.RenderVertices;
    RenderTriangles = Snapshot.RenderTriangles;
    VertexPlateAssignments = Snapshot.VertexPlateAssignments;
    VertexVelocities = Snapshot.VertexVelocities;
    VertexStressValues = Snapshot.VertexStressValues;
    VertexTemperatureValues = Snapshot.VertexTemperatureValues;
    Boundaries = Snapshot.Boundaries;
    TopologyEvents = Snapshot.TopologyEvents;
    Hotspots = Snapshot.Hotspots;
    InitialPlateCentroids = Snapshot.InitialPlateCentroids;
    TopologyVersion = Snapshot.TopologyVersion;
    SurfaceDataVersion = Snapshot.SurfaceDataVersion;

    // Milestone 5: Restore erosion state
    VertexElevationValues = Snapshot.VertexElevationValues;
    VertexErosionRates = Snapshot.VertexErosionRates;
    VertexSedimentThickness = Snapshot.VertexSedimentThickness;
    VertexCrustAge = Snapshot.VertexCrustAge;

    // Milestone 6: Restore terrane state
    Terranes = Snapshot.Terranes;
    NextTerraneID = Snapshot.NextTerraneID;

    UE_LOG(LogTemp, Log, TEXT("Redo: Restored snapshot %d (%.1f My)"),
        CurrentHistoryIndex, CurrentTimeMy);
    return true;
}

bool UTectonicSimulationService::JumpToHistoryIndex(int32 Index)
{
    if (!HistoryStack.IsValidIndex(Index))
    {
        UE_LOG(LogTemp, Warning, TEXT("JumpToHistoryIndex: Invalid index %d (stack size %d)"),
            Index, HistoryStack.Num());
        return false;
    }

    CurrentHistoryIndex = Index;
    const FSimulationHistorySnapshot& Snapshot = HistoryStack[CurrentHistoryIndex];

    // Restore state from snapshot
    CurrentTimeMy = Snapshot.CurrentTimeMy;
    Plates = Snapshot.Plates;
    SharedVertices = Snapshot.SharedVertices;
    RenderVertices = Snapshot.RenderVertices;
    RenderTriangles = Snapshot.RenderTriangles;
    VertexPlateAssignments = Snapshot.VertexPlateAssignments;
    VertexVelocities = Snapshot.VertexVelocities;
    VertexStressValues = Snapshot.VertexStressValues;
    VertexTemperatureValues = Snapshot.VertexTemperatureValues;
    Boundaries = Snapshot.Boundaries;
    TopologyEvents = Snapshot.TopologyEvents;
    Hotspots = Snapshot.Hotspots;
    InitialPlateCentroids = Snapshot.InitialPlateCentroids;
    TopologyVersion = Snapshot.TopologyVersion;
    SurfaceDataVersion = Snapshot.SurfaceDataVersion;

    // Milestone 5: Restore erosion state
    VertexElevationValues = Snapshot.VertexElevationValues;
    VertexErosionRates = Snapshot.VertexErosionRates;
    VertexSedimentThickness = Snapshot.VertexSedimentThickness;
    VertexCrustAge = Snapshot.VertexCrustAge;

    // Milestone 6: Restore terrane state
    Terranes = Snapshot.Terranes;
    NextTerraneID = Snapshot.NextTerraneID;

    UE_LOG(LogTemp, Log, TEXT("JumpToHistoryIndex: Jumped to snapshot %d (%.1f My)"),
        CurrentHistoryIndex, CurrentTimeMy);
    return true;
}

// ========================================
// Milestone 6 Task 1.1: Terrane Mechanics
// ========================================

bool UTectonicSimulationService::ValidateTopology(FString& OutErrorMessage) const
{
    const int32 V = RenderVertices.Num();
    const int32 F = RenderTriangles.Num() / 3;

    if (V == 0 || F == 0)
    {
        OutErrorMessage = TEXT("Empty mesh: no vertices or faces");
        return false;
    }

    // Compute unique edges
    TSet<TPair<int32, int32>> UniqueEdges;
    TMap<TPair<int32, int32>, int32> EdgeCounts;

    for (int32 i = 0; i < RenderTriangles.Num(); i += 3)
    {
        int32 V0 = RenderTriangles[i];
        int32 V1 = RenderTriangles[i + 1];
        int32 V2 = RenderTriangles[i + 2];

        // Validate triangle indices
        if (V0 < 0 || V0 >= V || V1 < 0 || V1 >= V || V2 < 0 || V2 >= V)
        {
            OutErrorMessage = FString::Printf(TEXT("Invalid triangle indices: (%d, %d, %d), vertex count: %d"),
                V0, V1, V2, V);
            return false;
        }

        // Check for degenerate triangles
        if (V0 == V1 || V1 == V2 || V2 == V0)
        {
            OutErrorMessage = FString::Printf(TEXT("Degenerate triangle at face %d: (%d, %d, %d)"),
                i / 3, V0, V1, V2);
            return false;
        }

        // Add edges (canonical order: min vertex first)
        auto Edge01 = MakeTuple(FMath::Min(V0, V1), FMath::Max(V0, V1));
        auto Edge12 = MakeTuple(FMath::Min(V1, V2), FMath::Max(V1, V2));
        auto Edge20 = MakeTuple(FMath::Min(V2, V0), FMath::Max(V2, V0));

        UniqueEdges.Add(Edge01);
        UniqueEdges.Add(Edge12);
        UniqueEdges.Add(Edge20);

        EdgeCounts.FindOrAdd(Edge01)++;
        EdgeCounts.FindOrAdd(Edge12)++;
        EdgeCounts.FindOrAdd(Edge20)++;
    }

    const int32 E = UniqueEdges.Num();
    const int32 EulerChar = V - E + F;

    // Validation 1: Euler characteristic (must be 2 for closed sphere)
    if (EulerChar != 2)
    {
        OutErrorMessage = FString::Printf(TEXT("Invalid Euler characteristic: V=%d, E=%d, F=%d, V-E+F=%d (expected 2)"),
            V, E, F, EulerChar);
        return false;
    }

    // Validation 2: Manifold edges (each edge touches exactly 2 triangles)
    int32 NonManifoldEdges = 0;
    for (const auto& Pair : EdgeCounts)
    {
        if (Pair.Value != 2)
        {
            NonManifoldEdges++;
            if (NonManifoldEdges <= 3) // Log first 3 only
            {
                OutErrorMessage += FString::Printf(TEXT("Non-manifold edge: (%d, %d) appears %d times (expected 2); "),
                    Pair.Key.Key, Pair.Key.Value, Pair.Value);
            }
        }
    }

    if (NonManifoldEdges > 0)
    {
        OutErrorMessage = FString::Printf(TEXT("%d non-manifold edges found. "), NonManifoldEdges) + OutErrorMessage;
        return false;
    }

    // Validation 3: No orphaned vertices
    TSet<int32> ReferencedVertices;
    for (int32 Idx : RenderTriangles)
    {
        ReferencedVertices.Add(Idx);
    }

    const int32 OrphanedVertices = V - ReferencedVertices.Num();
    if (OrphanedVertices > 0)
    {
        OutErrorMessage = FString::Printf(TEXT("%d orphaned vertices found (not referenced by any triangle)"),
            OrphanedVertices);
        return false;
    }

    // All validations passed
    return true;
}

double UTectonicSimulationService::ComputeTerraneArea(const TArray<int32>& VertexIndices) const
{
    if (VertexIndices.Num() < 3)
    {
        return 0.0; // Too few vertices for area
    }

    // Find triangles that are entirely within the terrane region
    TSet<int32> TerraneVertexSet(VertexIndices);
    double TotalArea = 0.0;
    const double RadiusKm = Parameters.PlanetRadius / 1000.0; // Convert meters to km

    for (int32 i = 0; i < RenderTriangles.Num(); i += 3)
    {
        int32 V0 = RenderTriangles[i];
        int32 V1 = RenderTriangles[i + 1];
        int32 V2 = RenderTriangles[i + 2];

        // Check if all 3 vertices belong to terrane
        if (TerraneVertexSet.Contains(V0) && TerraneVertexSet.Contains(V1) && TerraneVertexSet.Contains(V2))
        {
            // Spherical triangle area using L'Huilier's theorem
            const FVector3d& A = RenderVertices[V0];
            const FVector3d& B = RenderVertices[V1];
            const FVector3d& C = RenderVertices[V2];

            // Edge lengths (angles in radians on unit sphere)
            double a = FMath::Acos(FMath::Clamp(B | C, -1.0, 1.0)); // Angle BC
            double b = FMath::Acos(FMath::Clamp(C | A, -1.0, 1.0)); // Angle CA
            double c = FMath::Acos(FMath::Clamp(A | B, -1.0, 1.0)); // Angle AB

            // Semi-perimeter
            double s = (a + b + c) * 0.5;

            // L'Huilier's formula: tan(E/4) = sqrt(tan(s/2) * tan((s-a)/2) * tan((s-b)/2) * tan((s-c)/2))
            // where E is the spherical excess (area on unit sphere)
            double tan_s2 = FMath::Tan(s * 0.5);
            double tan_sa2 = FMath::Tan((s - a) * 0.5);
            double tan_sb2 = FMath::Tan((s - b) * 0.5);
            double tan_sc2 = FMath::Tan((s - c) * 0.5);

            double tan_E4 = FMath::Sqrt(FMath::Max(0.0, tan_s2 * tan_sa2 * tan_sb2 * tan_sc2));
            double E = 4.0 * FMath::Atan(tan_E4); // Spherical excess (area on unit sphere)

            // Scale by radius²
            double TriangleAreaKm2 = E * RadiusKm * RadiusKm;
            TotalArea += TriangleAreaKm2;
        }
    }

    return TotalArea;
}

const FContinentalTerrane* UTectonicSimulationService::GetTerraneByID(int32 TerraneID) const
{
    for (const FContinentalTerrane& Terrane : Terranes)
    {
        if (Terrane.TerraneID == TerraneID)
        {
            return &Terrane;
        }
    }
    return nullptr;
}

bool UTectonicSimulationService::ExtractTerrane(int32 SourcePlateID, const TArray<int32>& TerraneVertexIndices, int32& OutTerraneID)
{
    UE_LOG(LogTemp, Log, TEXT("ExtractTerrane: Attempting to extract %d vertices from plate %d"),
        TerraneVertexIndices.Num(), SourcePlateID);

    // Find source plate
    FTectonicPlate* SourcePlate = nullptr;
    for (FTectonicPlate& Plate : Plates)
    {
        if (Plate.PlateID == SourcePlateID)
        {
            SourcePlate = &Plate;
            break;
        }
    }

    if (!SourcePlate)
    {
        UE_LOG(LogTemp, Error, TEXT("ExtractTerrane: Source plate %d not found"), SourcePlateID);
        return false;
    }

    // Validation: Source must be continental
    if (SourcePlate->CrustType != ECrustType::Continental)
    {
        UE_LOG(LogTemp, Error, TEXT("ExtractTerrane: Source plate %d is not continental"), SourcePlateID);
        return false;
    }

    // Validation: Vertices must be valid
    for (int32 VertexIdx : TerraneVertexIndices)
    {
        if (VertexIdx < 0 || VertexIdx >= RenderVertices.Num())
        {
            UE_LOG(LogTemp, Error, TEXT("ExtractTerrane: Invalid vertex index %d (range: 0-%d)"),
                VertexIdx, RenderVertices.Num() - 1);
            return false;
        }

        // Check vertex belongs to source plate
        if (VertexPlateAssignments[VertexIdx] != SourcePlateID)
        {
            UE_LOG(LogTemp, Error, TEXT("ExtractTerrane: Vertex %d does not belong to plate %d (assigned to %d)"),
                VertexIdx, SourcePlateID, VertexPlateAssignments[VertexIdx]);
            return false;
        }
    }

    // Edge case 1: Single-vertex terrane (min area: 100 km²)
    const double TerraneArea = ComputeTerraneArea(TerraneVertexIndices);
    if (TerraneArea < 100.0)
    {
        UE_LOG(LogTemp, Warning, TEXT("ExtractTerrane: Terrane area %.2f km² below minimum 100 km², rejecting extraction"),
            TerraneArea);
        return false;
    }

    // Edge case 3: Single-terrane plate (all vertices extracted)
    int32 PlateVertexCount = 0;
    for (int32 Assignment : VertexPlateAssignments)
    {
        if (Assignment == SourcePlateID)
        {
            PlateVertexCount++;
        }
    }

    if (TerraneVertexIndices.Num() == PlateVertexCount)
    {
        UE_LOG(LogTemp, Warning, TEXT("ExtractTerrane: Extracting all %d vertices from plate %d (treat as plate split)"),
            PlateVertexCount, SourcePlateID);
        // TODO: Convert to plate split instead of terrane extraction (deferred to edge case implementation)
        return false;
    }

    // Capture pre-extraction snapshot for rollback
    FString ValidationError;
    if (!ValidateTopology(ValidationError))
    {
        UE_LOG(LogTemp, Error, TEXT("ExtractTerrane: Pre-extraction topology invalid: %s"), *ValidationError);
        return false;
    }

    // Assign terrane vertices to a temporary "detached" plate ID (-1 by convention)
    for (int32 VertexIdx : TerraneVertexIndices)
    {
        VertexPlateAssignments[VertexIdx] = INDEX_NONE; // Mark as unassigned
    }

    // Compute terrane centroid
    FVector3d TerraneCentroid = FVector3d::ZeroVector;
    for (int32 VertexIdx : TerraneVertexIndices)
    {
        TerraneCentroid += RenderVertices[VertexIdx];
    }
    TerraneCentroid /= static_cast<double>(TerraneVertexIndices.Num());
    TerraneCentroid.Normalize();

    // Create terrane record
    FContinentalTerrane NewTerrane;
    NewTerrane.TerraneID = NextTerraneID++;
    NewTerrane.State = ETerraneState::Extracted;
    NewTerrane.VertexIndices = TerraneVertexIndices;
    NewTerrane.SourcePlateID = SourcePlateID;
    NewTerrane.CarrierPlateID = INDEX_NONE;
    NewTerrane.TargetPlateID = INDEX_NONE;
    NewTerrane.Centroid = TerraneCentroid;
    NewTerrane.AreaKm2 = TerraneArea;
    NewTerrane.ExtractionTimeMy = CurrentTimeMy;
    NewTerrane.ReattachmentTimeMy = 0.0;

    Terranes.Add(NewTerrane);
    OutTerraneID = NewTerrane.TerraneID;

    // Validate post-extraction topology
    if (!ValidateTopology(ValidationError))
    {
        UE_LOG(LogTemp, Error, TEXT("ExtractTerrane: Post-extraction topology invalid: %s"), *ValidationError);

        // Rollback: Reassign vertices back to source plate
        for (int32 VertexIdx : TerraneVertexIndices)
        {
            VertexPlateAssignments[VertexIdx] = SourcePlateID;
        }
        Terranes.Pop(); // Remove failed terrane
        NextTerraneID--; // Restore ID counter

        return false;
    }

    // Increment topology version (mesh structure unchanged, but plate assignments changed)
    TopologyVersion++;

    UE_LOG(LogTemp, Log, TEXT("ExtractTerrane: Successfully extracted terrane %d (%.2f km²) from plate %d"),
        OutTerraneID, TerraneArea, SourcePlateID);

    // Milestone 6 Task 1.2: Automatically assign carrier plate to initiate transport
    AssignTerraneCarrier(OutTerraneID);

    return true;
}

bool UTectonicSimulationService::ReattachTerrane(int32 TerraneID, int32 TargetPlateID)
{
    UE_LOG(LogTemp, Log, TEXT("ReattachTerrane: Attempting to reattach terrane %d to plate %d"),
        TerraneID, TargetPlateID);

    // Find terrane
    FContinentalTerrane* Terrane = nullptr;
    int32 TerraneIndex = INDEX_NONE;
    for (int32 i = 0; i < Terranes.Num(); ++i)
    {
        if (Terranes[i].TerraneID == TerraneID)
        {
            Terrane = &Terranes[i];
            TerraneIndex = i;
            break;
        }
    }

    if (!Terrane)
    {
        UE_LOG(LogTemp, Error, TEXT("ReattachTerrane: Terrane %d not found"), TerraneID);
        return false;
    }

    // Validation: Terrane must be detached (Extracted, Transporting, or Colliding)
    if (Terrane->State != ETerraneState::Extracted &&
        Terrane->State != ETerraneState::Transporting &&
        Terrane->State != ETerraneState::Colliding)
    {
        UE_LOG(LogTemp, Error, TEXT("ReattachTerrane: Terrane %d not in detached state (current: %d, expected: 1=Extracted, 2=Transporting, 3=Colliding)"),
            TerraneID, static_cast<int32>(Terrane->State));
        return false;
    }

    // Find target plate
    FTectonicPlate* TargetPlate = nullptr;
    for (FTectonicPlate& Plate : Plates)
    {
        if (Plate.PlateID == TargetPlateID)
        {
            TargetPlate = &Plate;
            break;
        }
    }

    if (!TargetPlate)
    {
        UE_LOG(LogTemp, Error, TEXT("ReattachTerrane: Target plate %d not found"), TargetPlateID);
        return false;
    }

    // Validation: Target must be continental
    if (TargetPlate->CrustType != ECrustType::Continental)
    {
        UE_LOG(LogTemp, Error, TEXT("ReattachTerrane: Target plate %d is not continental"), TargetPlateID);
        return false;
    }

    // Capture pre-reattachment snapshot for rollback
    FString ValidationError;
    if (!ValidateTopology(ValidationError))
    {
        UE_LOG(LogTemp, Error, TEXT("ReattachTerrane: Pre-reattachment topology invalid: %s"), *ValidationError);
        return false;
    }

    // Assign terrane vertices to target plate
    for (int32 VertexIdx : Terrane->VertexIndices)
    {
        if (VertexIdx < 0 || VertexIdx >= VertexPlateAssignments.Num())
        {
            UE_LOG(LogTemp, Error, TEXT("ReattachTerrane: Invalid vertex index %d in terrane %d"),
                VertexIdx, TerraneID);
            return false;
        }

        VertexPlateAssignments[VertexIdx] = TargetPlateID;
    }

    // Update terrane record
    Terrane->State = ETerraneState::Attached;
    Terrane->TargetPlateID = TargetPlateID;
    Terrane->CarrierPlateID = INDEX_NONE;
    Terrane->ReattachmentTimeMy = CurrentTimeMy;

    // Validate post-reattachment topology
    if (!ValidateTopology(ValidationError))
    {
        UE_LOG(LogTemp, Error, TEXT("ReattachTerrane: Post-reattachment topology invalid: %s"), *ValidationError);

        // Rollback: Unassign vertices
        for (int32 VertexIdx : Terrane->VertexIndices)
        {
            VertexPlateAssignments[VertexIdx] = INDEX_NONE;
        }

        // Restore terrane state
        Terrane->State = ETerraneState::Extracted;
        Terrane->TargetPlateID = INDEX_NONE;
        Terrane->ReattachmentTimeMy = 0.0;

        return false;
    }

    // Remove terrane from active list (now fully integrated into target plate)
    Terranes.RemoveAt(TerraneIndex);

    // Increment topology version
    TopologyVersion++;

    UE_LOG(LogTemp, Log, TEXT("ReattachTerrane: Successfully reattached terrane %d to plate %d (%.2f My transport duration)"),
        TerraneID, TargetPlateID, CurrentTimeMy - Terrane->ExtractionTimeMy);

    return true;
}

bool UTectonicSimulationService::AssignTerraneCarrier(int32 TerraneID)
{
    // Find terrane
    FContinentalTerrane* Terrane = nullptr;
    for (FContinentalTerrane& T : Terranes)
    {
        if (T.TerraneID == TerraneID)
        {
            Terrane = &T;
            break;
        }
    }

    if (!Terrane)
    {
        UE_LOG(LogTemp, Error, TEXT("AssignTerraneCarrier: Terrane %d not found"), TerraneID);
        return false;
    }

    // Validation: Terrane must be in Extracted state
    if (Terrane->State != ETerraneState::Extracted)
    {
        UE_LOG(LogTemp, Error, TEXT("AssignTerraneCarrier: Terrane %d not in Extracted state (current: %d)"),
            TerraneID, static_cast<int32>(Terrane->State));
        return false;
    }

    // Find nearest oceanic plate to terrane centroid
    double MinDistance = TNumericLimits<double>::Max();
    int32 NearestOceanicPlateID = INDEX_NONE;

    for (const FTectonicPlate& Plate : Plates)
    {
        if (Plate.CrustType == ECrustType::Oceanic)
        {
            // Geodesic distance between terrane centroid and plate centroid
            const double Distance = FMath::Acos(FMath::Clamp(Terrane->Centroid | Plate.Centroid, -1.0, 1.0));

            if (Distance < MinDistance)
            {
                MinDistance = Distance;
                NearestOceanicPlateID = Plate.PlateID;
            }
        }
    }

    if (NearestOceanicPlateID == INDEX_NONE)
    {
        UE_LOG(LogTemp, Warning, TEXT("AssignTerraneCarrier: No oceanic plates found, terrane %d remains in Extracted state"), TerraneID);
        return false;
    }

    // Assign carrier and transition to Transporting state
    Terrane->CarrierPlateID = NearestOceanicPlateID;
    Terrane->State = ETerraneState::Transporting;

    const double DistanceKm = MinDistance * (Parameters.PlanetRadius / 1000.0);
    UE_LOG(LogTemp, Log, TEXT("AssignTerraneCarrier: Terrane %d assigned to oceanic carrier %d (distance: %.1f km)"),
        TerraneID, NearestOceanicPlateID, DistanceKm);

    return true;
}

void UTectonicSimulationService::UpdateTerranePositions(double DeltaTimeMy)
{
    for (FContinentalTerrane& Terrane : Terranes)
    {
        // Only update terranes that are being transported by carrier plates
        if (Terrane.State != ETerraneState::Transporting)
        {
            continue;
        }

        // Find carrier plate
        const FTectonicPlate* CarrierPlate = nullptr;
        for (const FTectonicPlate& Plate : Plates)
        {
            if (Plate.PlateID == Terrane.CarrierPlateID)
            {
                CarrierPlate = &Plate;
                break;
            }
        }

        if (!CarrierPlate)
        {
            UE_LOG(LogTemp, Warning, TEXT("UpdateTerranePositions: Carrier plate %d not found for terrane %d"),
                Terrane.CarrierPlateID, Terrane.TerraneID);
            continue;
        }

        // Rotate terrane vertices around carrier plate's Euler pole
        const FVector3d& RotationAxis = CarrierPlate->EulerPoleAxis;
        const double RotationAngle = CarrierPlate->AngularVelocity * DeltaTimeMy;

        // Rodrigues' rotation formula: v' = v*cos(θ) + (k×v)*sin(θ) + k*(k·v)*(1-cos(θ))
        const double CosTheta = FMath::Cos(RotationAngle);
        const double SinTheta = FMath::Sin(RotationAngle);
        const double OneMinusCosTheta = 1.0 - CosTheta;

        for (int32 VertexIdx : Terrane.VertexIndices)
        {
            if (VertexIdx < 0 || VertexIdx >= RenderVertices.Num())
            {
                continue;
            }

            const FVector3d& V = RenderVertices[VertexIdx];
            const FVector3d KCrossV = RotationAxis ^ V;
            const double KDotV = RotationAxis | V;

            RenderVertices[VertexIdx] = V * CosTheta + KCrossV * SinTheta + RotationAxis * KDotV * OneMinusCosTheta;
            RenderVertices[VertexIdx].Normalize(); // Maintain unit sphere
        }

        // Update terrane centroid
        FVector3d NewCentroid = FVector3d::ZeroVector;
        for (int32 VertexIdx : Terrane.VertexIndices)
        {
            if (VertexIdx >= 0 && VertexIdx < RenderVertices.Num())
            {
                NewCentroid += RenderVertices[VertexIdx];
            }
        }
        NewCentroid /= static_cast<double>(Terrane.VertexIndices.Num());
        Terrane.Centroid = NewCentroid.GetSafeNormal();
    }
}

void UTectonicSimulationService::DetectTerraneCollisions()
{
    const double CollisionThreshold_km = 500.0; // Paper Section 6: proximity threshold for collision detection
    const double CollisionThreshold_rad = CollisionThreshold_km / (Parameters.PlanetRadius / 1000.0);

    for (FContinentalTerrane& Terrane : Terranes)
    {
        // Only check terranes that are currently being transported
        if (Terrane.State != ETerraneState::Transporting)
        {
            continue;
        }

        // Check distance to all continental plates
        for (const FTectonicPlate& Plate : Plates)
        {
            if (Plate.CrustType != ECrustType::Continental)
            {
                continue; // Skip oceanic plates
            }

            // Skip source plate (terrane came from here)
            if (Plate.PlateID == Terrane.SourcePlateID)
            {
                continue;
            }

            // Check if terrane is approaching this continental plate
            // Find closest boundary point between carrier and target plate
            const TPair<int32, int32> BoundaryKey = Terrane.CarrierPlateID < Plate.PlateID
                ? MakeTuple(Terrane.CarrierPlateID, Plate.PlateID)
                : MakeTuple(Plate.PlateID, Terrane.CarrierPlateID);

            const FPlateBoundary* Boundary = Boundaries.Find(BoundaryKey);
            if (!Boundary)
            {
                continue; // No boundary between carrier and this continental plate
            }

            // Check if boundary is convergent (collision zone)
            if (Boundary->BoundaryType != EBoundaryType::Convergent)
            {
                continue; // Only convergent boundaries trigger collisions
            }

            // Compute distance from terrane centroid to boundary
            double MinDistanceToBoundary = TNumericLimits<double>::Max();
            for (int32 SharedVertexIdx : Boundary->SharedEdgeVertices)
            {
                if (SharedVertexIdx < 0 || SharedVertexIdx >= SharedVertices.Num())
                {
                    continue;
                }

                const FVector3d& BoundaryPoint = SharedVertices[SharedVertexIdx];
                const double Distance = FMath::Acos(FMath::Clamp(Terrane.Centroid | BoundaryPoint, -1.0, 1.0));

                if (Distance < MinDistanceToBoundary)
                {
                    MinDistanceToBoundary = Distance;
                }
            }

            // Check if terrane is within collision threshold
            if (MinDistanceToBoundary < CollisionThreshold_rad)
            {
                // Mark terrane as colliding and set target plate
                Terrane.State = ETerraneState::Colliding;
                Terrane.TargetPlateID = Plate.PlateID;

                const double DistanceKm = MinDistanceToBoundary * (Parameters.PlanetRadius / 1000.0);
                UE_LOG(LogTemp, Log, TEXT("DetectTerraneCollisions: Terrane %d approaching plate %d (distance: %.1f km, threshold: %.1f km)"),
                    Terrane.TerraneID, Plate.PlateID, DistanceKm, CollisionThreshold_km);

                break; // Stop checking other plates for this terrane
            }
        }
    }
}

void UTectonicSimulationService::ProcessTerraneReattachments()
{
    // Milestone 6 Task 1.3: Automatically reattach colliding terranes
    // Note: Iterate backwards since ReattachTerrane removes terranes from array
    for (int32 i = Terranes.Num() - 1; i >= 0; --i)
    {
        FContinentalTerrane& Terrane = Terranes[i];

        if (Terrane.State == ETerraneState::Colliding)
        {
            if (Terrane.TargetPlateID == INDEX_NONE)
            {
                UE_LOG(LogTemp, Warning, TEXT("ProcessTerraneReattachments: Terrane %d in Colliding state but no target plate assigned, skipping"),
                    Terrane.TerraneID);
                continue;
            }

            const double TransportDuration = CurrentTimeMy - Terrane.ExtractionTimeMy;
            UE_LOG(LogTemp, Log, TEXT("ProcessTerraneReattachments: Auto-reattaching terrane %d to plate %d after %.2f My transport"),
                Terrane.TerraneID, Terrane.TargetPlateID, TransportDuration);

            // Attempt reattachment (will validate topology and rollback on failure)
            const bool bSuccess = ReattachTerrane(Terrane.TerraneID, Terrane.TargetPlateID);

            if (!bSuccess)
            {
                UE_LOG(LogTemp, Warning, TEXT("ProcessTerraneReattachments: Failed to reattach terrane %d, will retry next step"),
                    Terrane.TerraneID);
                // Keep terrane in Colliding state for retry next step
            }
            // Note: If successful, terrane was removed from Terranes array by ReattachTerrane
        }
    }
}

// ============================================================================
// Milestone 6 Task 2.1: Oceanic Amplification (Stage B)
// ============================================================================

// Forward declarations from OceanicAmplification.cpp
double ComputeGaborNoiseApproximation(const FVector3d& Position, const FVector3d& FaultDirection, double Frequency);
double ComputeOceanicAmplification(const FVector3d& Position, int32 PlateID, double CrustAge_My, double BaseElevation_m,
    const FVector3d& RidgeDirection, const TArray<FTectonicPlate>& Plates, const TMap<TPair<int32, int32>, FPlateBoundary>& Boundaries);

// Forward declarations from ContinentalAmplification.cpp
double ComputeContinentalAmplification(const FVector3d& Position, int32 PlateID, double BaseElevation_m,
    const TArray<FTectonicPlate>& Plates, const TMap<TPair<int32, int32>, FPlateBoundary>& Boundaries,
    double OrogenyAge_My, EBoundaryType NearestBoundaryType, const FString& ProjectContentDir, int32 Seed);

void UTectonicSimulationService::ComputeRidgeDirections()
{
    // Paper Section 5: "using the recorded parameters r_c, i.e. the local direction parallel to the ridge"
    // For each vertex, find nearest divergent boundary and compute tangent direction

    const int32 VertexCount = RenderVertices.Num();
    checkf(VertexRidgeDirections.Num() == VertexCount, TEXT("VertexRidgeDirections not initialized"));

    const auto IsPlateInBoundary = [](const TPair<int32, int32>& BoundaryKey, int32 PlateID)
    {
        return BoundaryKey.Key == PlateID || BoundaryKey.Value == PlateID;
    };

    const auto ComputeSegmentTangent = [](const FVector3d& PlaneNormal, const FVector3d& PointOnGreatCircle)
    {
        const FVector3d Tangent = FVector3d::CrossProduct(PlaneNormal, PointOnGreatCircle).GetSafeNormal();
        return Tangent.IsNearlyZero() ? FVector3d::ZAxisVector : Tangent;
    };

    const double SegmentAngleTolerance = 1e-3; // Radians

    for (int32 VertexIdx = 0; VertexIdx < VertexCount; ++VertexIdx)
    {
        const FVector3d& VertexPosition = RenderVertices[VertexIdx];
        const int32 PlateID = VertexPlateAssignments.IsValidIndex(VertexIdx) ? VertexPlateAssignments[VertexIdx] : INDEX_NONE;

        if (PlateID == INDEX_NONE || !Plates.IsValidIndex(PlateID))
        {
            VertexRidgeDirections[VertexIdx] = FVector3d::ZAxisVector; // Fallback
            continue;
        }

        const FTectonicPlate& Plate = Plates[PlateID];

        // Only compute ridge direction for oceanic crust
        if (Plate.CrustType != ECrustType::Oceanic)
        {
            VertexRidgeDirections[VertexIdx] = FVector3d::ZAxisVector; // Continental vertices ignored
            continue;
        }

        const FVector3d VertexNormal = VertexPosition.GetSafeNormal();

        // Find nearest divergent boundary involving this plate
        FVector3d NearestBoundaryTangent = FVector3d::ZAxisVector; // Default fallback
        double MinDistance = TNumericLimits<double>::Max();

        for (const auto& BoundaryPair : Boundaries)
        {
            const TPair<int32, int32>& BoundaryKey = BoundaryPair.Key;
            const FPlateBoundary& Boundary = BoundaryPair.Value;

            // Only consider divergent boundaries involving this plate
            if (Boundary.BoundaryType != EBoundaryType::Divergent)
                continue;

            if (!IsPlateInBoundary(BoundaryKey, PlateID))
                continue;

            // Boundary is defined by shared edge vertices
            if (Boundary.SharedEdgeVertices.Num() < 2)
                continue;

            for (int32 EdgeIdx = 0; EdgeIdx < Boundary.SharedEdgeVertices.Num() - 1; ++EdgeIdx)
            {
                const int32 EdgeV0Idx = Boundary.SharedEdgeVertices[EdgeIdx];
                const int32 EdgeV1Idx = Boundary.SharedEdgeVertices[EdgeIdx + 1];
                if (!SharedVertices.IsValidIndex(EdgeV0Idx) || !SharedVertices.IsValidIndex(EdgeV1Idx))
                {
                    continue;
                }

                const FVector3d EdgeV0 = SharedVertices[EdgeV0Idx].GetSafeNormal();
                const FVector3d EdgeV1 = SharedVertices[EdgeV1Idx].GetSafeNormal();

                const FVector3d PlaneNormal = FVector3d::CrossProduct(EdgeV0, EdgeV1).GetSafeNormal();
                if (PlaneNormal.IsNearlyZero())
                {
                    continue;
                }

                // Project vertex onto plane of great circle
                const double Projection = FVector3d::DotProduct(VertexNormal, PlaneNormal);
                const FVector3d Projected = (VertexNormal - Projection * PlaneNormal);
                if (Projected.IsNearlyZero())
                {
                    continue;
                }

                const FVector3d GreatCirclePoint = Projected.GetSafeNormal();

                const double ArcAB = FMath::Acos(FMath::Clamp(EdgeV0 | EdgeV1, -1.0, 1.0));
                const double ArcAC = FMath::Acos(FMath::Clamp(EdgeV0 | GreatCirclePoint, -1.0, 1.0));
                const double ArcCB = FMath::Acos(FMath::Clamp(GreatCirclePoint | EdgeV1, -1.0, 1.0));

                const bool bWithinSegment = (ArcAC + ArcCB) <= (ArcAB + SegmentAngleTolerance);

                auto ConsiderPoint = [&](const FVector3d& PointOnCircle)
                {
                    const double AngularDistance = FMath::Acos(FMath::Clamp(VertexNormal | PointOnCircle, -1.0, 1.0));
                    if (AngularDistance < MinDistance)
                    {
                        MinDistance = AngularDistance;
                        NearestBoundaryTangent = ComputeSegmentTangent(PlaneNormal, PointOnCircle);
                    }
                };

                if (bWithinSegment)
                {
                    ConsiderPoint(GreatCirclePoint);
                }
                else
                {
                    ConsiderPoint(EdgeV0);
                    ConsiderPoint(EdgeV1);
                }
            }
        }

        VertexRidgeDirections[VertexIdx] = NearestBoundaryTangent;
    }
}

void UTectonicSimulationService::ApplyOceanicAmplification()
{
    // Paper Section 5: Apply procedural amplification to oceanic crust
    // Transform faults + high-frequency detail

    const int32 VertexCount = RenderVertices.Num();
    checkf(VertexAmplifiedElevation.Num() == VertexCount, TEXT("VertexAmplifiedElevation not initialized"));
    checkf(VertexElevationValues.Num() == VertexCount, TEXT("VertexElevationValues not initialized (must run erosion first)"));
    checkf(VertexCrustAge.Num() == VertexCount, TEXT("VertexCrustAge not initialized (must run oceanic dampening first)"));
    checkf(VertexRidgeDirections.Num() == VertexCount, TEXT("VertexRidgeDirections not initialized (must run ComputeRidgeDirections first)"));

    int32 DebugMismatchCount = 0;
    for (int32 VertexIdx = 0; VertexIdx < VertexCount; ++VertexIdx)
    {
        const FVector3d& VertexPosition = RenderVertices[VertexIdx];
        const int32 PlateID = VertexPlateAssignments.IsValidIndex(VertexIdx) ? VertexPlateAssignments[VertexIdx] : INDEX_NONE;
        const double BaseElevation_m = VertexElevationValues[VertexIdx];
        const double CrustAge_My = VertexCrustAge[VertexIdx];
        const FVector3d& RidgeDirection = VertexRidgeDirections[VertexIdx];

        // Debug Step 1: Verify vertex→plate mapping sanity
        if (PlateID != INDEX_NONE && Plates.IsValidIndex(PlateID))
        {
            const FTectonicPlate& Plate = Plates[PlateID];

            // Flag vertices with oceanic depths (-3500m) but continental plate assignment
            if (Plate.CrustType != ECrustType::Oceanic &&
                BaseElevation_m < Parameters.SeaLevel - 10.0 &&
                DebugMismatchCount < 3)
            {
                UE_LOG(LogTemp, Warning, TEXT("StageB: vertex %d depth %.1f m but plate %d marked %s"),
                    VertexIdx, BaseElevation_m, PlateID,
                    Plate.CrustType == ECrustType::Continental ? TEXT("continental") : TEXT("other"));
                DebugMismatchCount++;
            }
        }

        // Call amplification function from OceanicAmplification.cpp
        const double AmplifiedElevation = ComputeOceanicAmplification(
            VertexPosition,
            PlateID,
            CrustAge_My,
            BaseElevation_m,
            RidgeDirection,
            Plates,
            Boundaries
        );

        VertexAmplifiedElevation[VertexIdx] = AmplifiedElevation;
    }

    // Milestone 4 Phase 4.2: Increment surface data version (elevation changed)
    SurfaceDataVersion++;
}

// ============================================================================
// Milestone 6 Task 2.2: Continental Amplification (Stage B)
// ============================================================================

void UTectonicSimulationService::ApplyContinentalAmplification()
{
    // Paper Section 5: Apply exemplar-based amplification to continental crust
    // Terrain type classification + heightfield blending

    const int32 VertexCount = RenderVertices.Num();
    checkf(VertexAmplifiedElevation.Num() == VertexCount, TEXT("VertexAmplifiedElevation not initialized"));
    checkf(VertexElevationValues.Num() == VertexCount, TEXT("VertexElevationValues not initialized (must run erosion first)"));
    checkf(VertexCrustAge.Num() == VertexCount, TEXT("VertexCrustAge not initialized"));

    // Initialize VertexAmplifiedElevation from base if oceanic amplification didn't run
    // (VertexAmplifiedElevation is SetNumZeroed during render mesh generation)
    if (!Parameters.bEnableOceanicAmplification)
    {
        for (int32 i = 0; i < VertexCount; ++i)
        {
            VertexAmplifiedElevation[i] = VertexElevationValues[i];
        }
    }

    // Get project content directory for loading exemplar data
    const FString ProjectContentDir = FPaths::ProjectContentDir();

    for (int32 VertexIdx = 0; VertexIdx < VertexCount; ++VertexIdx)
    {
        const FVector3d& VertexPosition = RenderVertices[VertexIdx];
        const int32 PlateID = VertexPlateAssignments.IsValidIndex(VertexIdx) ? VertexPlateAssignments[VertexIdx] : INDEX_NONE;
        const double BaseElevation_m = VertexAmplifiedElevation[VertexIdx]; // Use oceanic-amplified elevation as base
        const double CrustAge_My = VertexCrustAge[VertexIdx];

        // Compute orogeny age and nearest boundary type (simplified for now)
        // TODO: Track orogeny age per-vertex in future milestone
        const double OrogenyAge_My = CrustAge_My; // Approximate: use crust age as orogeny age
        EBoundaryType NearestBoundaryType = EBoundaryType::Transform; // Default

        // Find nearest convergent boundary (for orogeny detection)
        double MinDistanceToBoundary = TNumericLimits<double>::Max();
        for (const auto& BoundaryPair : Boundaries)
        {
            const TPair<int32, int32>& BoundaryKey = BoundaryPair.Key;
            const FPlateBoundary& Boundary = BoundaryPair.Value;

            if (BoundaryKey.Key != PlateID && BoundaryKey.Value != PlateID)
                continue;

            // Simplified distance check (would need proper geodesic distance)
            if (Boundary.SharedEdgeVertices.Num() > 0)
            {
                // Use first vertex as representative
                const int32 BoundaryVertexIdx = Boundary.SharedEdgeVertices[0];
                if (RenderVertices.IsValidIndex(BoundaryVertexIdx))
                {
                    const double Distance = FVector3d::Distance(VertexPosition, RenderVertices[BoundaryVertexIdx]);
                    if (Distance < MinDistanceToBoundary)
                    {
                        MinDistanceToBoundary = Distance;
                        NearestBoundaryType = Boundary.BoundaryType;
                    }
                }
            }
        }

        // Call amplification function from ContinentalAmplification.cpp
        const double AmplifiedElevation = ComputeContinentalAmplification(
            VertexPosition,
            PlateID,
            BaseElevation_m,
            Plates,
            Boundaries,
            OrogenyAge_My,
            NearestBoundaryType,
            ProjectContentDir,
            Parameters.Seed
        );

        VertexAmplifiedElevation[VertexIdx] = AmplifiedElevation;
    }

    // Milestone 4 Phase 4.2: Increment surface data version (elevation changed)
    SurfaceDataVersion++;
}<|MERGE_RESOLUTION|>--- conflicted
+++ resolved
@@ -262,38 +262,14 @@
 
 void UTectonicSimulationService::SetParameters(const FTectonicSimulationParameters& NewParams)
 {
-<<<<<<< HEAD
-    const bool bHeightmapChanged = Parameters.bEnableHeightmapVisualization != NewParams.bEnableHeightmapVisualization;
-    const bool bAutomaticLODChanged = Parameters.bEnableAutomaticLOD != NewParams.bEnableAutomaticLOD;
-
-    if (bHeightmapChanged || bAutomaticLODChanged)
+    if (Parameters.bEnableHeightmapVisualization != NewParams.bEnableHeightmapVisualization)
     {
         FTectonicSimulationParameters ComparableParams = NewParams;
         ComparableParams.bEnableHeightmapVisualization = Parameters.bEnableHeightmapVisualization;
-        ComparableParams.bEnableAutomaticLOD = Parameters.bEnableAutomaticLOD;
 
         if (FMemory::Memcmp(&ComparableParams, &Parameters, sizeof(FTectonicSimulationParameters)) == 0)
         {
-            if (bHeightmapChanged)
-            {
-                SetHeightmapVisualizationEnabled(NewParams.bEnableHeightmapVisualization);
-            }
-
-            if (bAutomaticLODChanged)
-            {
-                SetAutomaticLODEnabled(NewParams.bEnableAutomaticLOD);
-            }
-
-=======
-    if (Parameters.bEnableHeightmapVisualization != NewParams.bEnableHeightmapVisualization)
-    {
-        FTectonicSimulationParameters ComparableParams = NewParams;
-        ComparableParams.bEnableHeightmapVisualization = Parameters.bEnableHeightmapVisualization;
-
-        if (FMemory::Memcmp(&ComparableParams, &Parameters, sizeof(FTectonicSimulationParameters)) == 0)
-        {
             SetHeightmapVisualizationEnabled(NewParams.bEnableHeightmapVisualization);
->>>>>>> 58e19e5e
             return;
         }
     }
@@ -330,21 +306,6 @@
         bEnabled ? TEXT("enabled") : TEXT("disabled"), SurfaceDataVersion);
 }
 
-<<<<<<< HEAD
-void UTectonicSimulationService::SetAutomaticLODEnabled(bool bEnabled)
-{
-    if (Parameters.bEnableAutomaticLOD == bEnabled)
-    {
-        return;
-    }
-
-    Parameters.bEnableAutomaticLOD = bEnabled;
-
-    UE_LOG(LogTemp, Log, TEXT("[Visualization] Automatic LOD %s"), bEnabled ? TEXT("enabled") : TEXT("disabled"));
-}
-
-=======
->>>>>>> 58e19e5e
 void UTectonicSimulationService::SetRenderSubdivisionLevel(int32 NewLevel)
 {
     // Milestone 4 Phase 4.1: Update only the render subdivision level without resetting simulation
