#include "TectonicSimulationController.h"

#include "Async/Async.h"
#include "Async/Future.h"
#include "Editor.h"
#include "Engine/World.h"
#include "EngineUtils.h"
#include "RealtimeMeshComponent/Public/RealtimeMeshActor.h"
#include "RealtimeMeshComponent/Public/RealtimeMeshComponent.h"
#include "RealtimeMeshComponent/Public/RealtimeMeshSimple.h"
#include "RealtimeMeshComponent/Public/Interface/Core/RealtimeMeshBuilder.h"
#include "RealtimeMeshComponent/Public/Interface/Core/RealtimeMeshSectionConfig.h"
#include "RealtimeMeshComponent/Public/Interface/Core/RealtimeMeshStreamRange.h"
#include "MaterialDomain.h"
#include "Materials/Material.h"
#include "Materials/MaterialExpressionVertexColor.h"
#include "TectonicSimulationService.h"
#include "UObject/ConstructorHelpers.h"
#include "Components/LineBatchComponent.h"
#include "Math/Quat.h"
#include "UnrealEdGlobals.h"
#include "Editor/UnrealEdEngine.h"
#include "EditorViewportClient.h"
#include "HAL/PlatformTime.h"

FTectonicSimulationController::FTectonicSimulationController() = default;
FTectonicSimulationController::~FTectonicSimulationController() = default;

void FTectonicSimulationController::Initialize()
{
    CachedService = GetService();
}

void FTectonicSimulationController::Shutdown()
{
    CachedService.Reset();
}

void FTectonicSimulationController::StepSimulation(int32 Steps)
{
    if (UTectonicSimulationService* Service = GetService())
    {
        // Milestone 4 Phase 4.1: Update LOD before stepping (camera may have moved)
        UpdateLOD();

        Service->AdvanceSteps(Steps);
        BuildAndUpdateMesh();
    }
}

void FTectonicSimulationController::RebuildPreview()
{
    // Milestone 4 Phase 4.1: Update LOD before rebuilding
    UpdateLOD();

    BuildAndUpdateMesh();
}

FMeshBuildSnapshot FTectonicSimulationController::CreateMeshBuildSnapshot() const
{
    FMeshBuildSnapshot Snapshot;

    if (UTectonicSimulationService* Service = GetService())
    {
        // Deep-copy render state from service (thread-safe snapshot)
        Snapshot.RenderVertices = Service->GetRenderVertices();
        Snapshot.RenderTriangles = Service->GetRenderTriangles();
        Snapshot.VertexPlateAssignments = Service->GetVertexPlateAssignments();
        Snapshot.VertexVelocities = Service->GetVertexVelocities();
        Snapshot.VertexStressValues = Service->GetVertexStressValues();
        Snapshot.VertexElevationValues = Service->GetVertexElevationValues(); // M5 Phase 3.7: Use actual elevations from erosion
        Snapshot.VertexAmplifiedElevation = Service->GetVertexAmplifiedElevation(); // M6 Task 2.1: Stage B amplified elevation
        Snapshot.ElevationScale = Service->GetParameters().ElevationScale;
        Snapshot.PlanetRadius = Service->GetParameters().PlanetRadius; // M5 Phase 3: For unit conversion
<<<<<<< HEAD
        const FTectonicSimulationParameters& Parameters = Service->GetParameters();
        const bool bAmplificationEnabled = (Parameters.bEnableOceanicAmplification ||
            Parameters.bEnableContinentalAmplification);

        Snapshot.bUseAmplifiedElevation = bAmplificationEnabled &&
                                          Parameters.RenderSubdivisionLevel >= Parameters.MinAmplificationLOD;
=======
        Snapshot.bUseAmplifiedElevation = Service->GetParameters().bEnableOceanicAmplification &&
                                          Service->GetParameters().RenderSubdivisionLevel >= Service->GetParameters().MinAmplificationLOD;
        Snapshot.Parameters = Service->GetParameters(); // M6 Task 2.3: For heightmap visualization mode
>>>>>>> 9c2b9e83
    }

    // Capture visualization state from controller
    Snapshot.bShowVelocityField = bShowVelocityField;
    Snapshot.ElevationMode = CurrentElevationMode;

    return Snapshot;
}

void FTectonicSimulationController::BuildAndUpdateMesh()
{
    UTectonicSimulationService* Service = GetService();
    if (!Service)
    {
        return;
    }

    EnsurePreviewActor();

    const int32 RenderLevel = Service->GetParameters().RenderSubdivisionLevel;
    const int32 CurrentTopologyVersion = Service->GetTopologyVersion();
    const int32 CurrentSurfaceVersion = Service->GetSurfaceDataVersion();

    // Milestone 4 Phase 4.2: Check cache first
    const FCachedLODMesh* CachedMesh = GetCachedLOD(RenderLevel, CurrentTopologyVersion, CurrentSurfaceVersion);
    if (CachedMesh)
    {
        UE_LOG(LogTemp, Log, TEXT("💾 [LOD Cache] Using cached L%d: %d verts, %d tris (cache hit)"),
            RenderLevel, CachedMesh->VertexCount, CachedMesh->TriangleCount);

        // Rebuild from cached snapshot (fast, already computed)
        RealtimeMesh::FRealtimeMeshStreamSet StreamSet;
        int32 VertexCount = 0;
        int32 TriangleCount = 0;
        BuildMeshFromSnapshot(CachedMesh->Snapshot, StreamSet, VertexCount, TriangleCount);
        UpdatePreviewMesh(MoveTemp(StreamSet), VertexCount, TriangleCount);

        // Pre-warm neighboring LODs opportunistically
        PreWarmNeighboringLODs();

        return;
    }

    UE_LOG(LogTemp, Log, TEXT("🔨 [LOD Cache] L%d not cached, building... (Topo:%d, Surface:%d)"),
        RenderLevel, CurrentTopologyVersion, CurrentSurfaceVersion);

    // Milestone 3 Task 4.3: Threshold check - async only for level 3+ (1280+ triangles)
    // Level 0-2 use synchronous path (fast enough, not worth threading overhead)
    if (RenderLevel <= 2)
    {
        // Synchronous path for low-density meshes
        const uint32 ThreadID = FPlatformTLS::GetCurrentThreadId();
        const double StartTime = FPlatformTime::Seconds();

        FMeshBuildSnapshot Snapshot = CreateMeshBuildSnapshot();
        RealtimeMesh::FRealtimeMeshStreamSet StreamSet;
        int32 VertexCount = 0;
        int32 TriangleCount = 0;

        BuildMeshFromSnapshot(Snapshot, StreamSet, VertexCount, TriangleCount);

        const double EndTime = FPlatformTime::Seconds();
        LastMeshBuildTimeMs = (EndTime - StartTime) * 1000.0;

        UE_LOG(LogTemp, Log, TEXT("⚡ [SYNC] Mesh build: %d verts, %d tris, %.2fms (ThreadID: %u, level %d)"),
            VertexCount, TriangleCount, LastMeshBuildTimeMs, ThreadID, RenderLevel);

        // Milestone 4 Phase 4.2: Cache the snapshot before using it
        CacheLODMesh(RenderLevel, CurrentTopologyVersion, CurrentSurfaceVersion, Snapshot, VertexCount, TriangleCount);

        UpdatePreviewMesh(MoveTemp(StreamSet), VertexCount, TriangleCount);

        // Pre-warm neighboring LODs opportunistically
        PreWarmNeighboringLODs();
    }
    else
    {
        // Asynchronous path for high-density meshes (level 3+)
        if (bAsyncMeshBuildInProgress.load())
        {
            UE_LOG(LogTemp, Warning, TEXT("⏸️ [ASYNC] Skipping mesh rebuild - async build already in progress (rapid stepping detected)"));
            return; // Skip if already building
        }

        bAsyncMeshBuildInProgress.store(true);
        const double StartTime = FPlatformTime::Seconds();

        // Create snapshot on game thread (captures current simulation state)
        FMeshBuildSnapshot Snapshot = CreateMeshBuildSnapshot();

        // Kick off async mesh build on background thread
        AsyncTask(ENamedThreads::AnyBackgroundThreadNormalTask, [this, Snapshot, StartTime, CurrentTopologyVersion, CurrentSurfaceVersion, RenderLevel]()
        {
            const uint32 BackgroundThreadID = FPlatformTLS::GetCurrentThreadId();
            UE_LOG(LogTemp, Log, TEXT("⚙️ [ASYNC] Building mesh on background thread (ThreadID: %u)"), BackgroundThreadID);

            // Build mesh on background thread (thread-safe, no UObject access)
            RealtimeMesh::FRealtimeMeshStreamSet StreamSet;
            int32 VertexCount = 0;
            int32 TriangleCount = 0;

            BuildMeshFromSnapshot(Snapshot, StreamSet, VertexCount, TriangleCount);

            const double EndTime = FPlatformTime::Seconds();
            const double BuildTimeMs = (EndTime - StartTime) * 1000.0;

            // Return to game thread to apply mesh update
            AsyncTask(ENamedThreads::GameThread, [this, StreamSet = MoveTemp(StreamSet), VertexCount, TriangleCount, BuildTimeMs, BackgroundThreadID, Snapshot, CurrentTopologyVersion, CurrentSurfaceVersion, RenderLevel]() mutable
            {
                const uint32 GameThreadID = FPlatformTLS::GetCurrentThreadId();
                LastMeshBuildTimeMs = BuildTimeMs;

                UE_LOG(LogTemp, Log, TEXT("✅ [ASYNC] Mesh build completed: %d verts, %d tris, %.2fms (Background: %u → Game: %u)"),
                    VertexCount, TriangleCount, LastMeshBuildTimeMs, BackgroundThreadID, GameThreadID);

                // Milestone 4 Phase 4.2: Cache the snapshot before using it
                CacheLODMesh(RenderLevel, CurrentTopologyVersion, CurrentSurfaceVersion, Snapshot, VertexCount, TriangleCount);

                UpdatePreviewMesh(MoveTemp(StreamSet), VertexCount, TriangleCount);
                bAsyncMeshBuildInProgress.store(false);

                // Pre-warm neighboring LODs opportunistically
                PreWarmNeighboringLODs();
            });
        });

        const uint32 MainThreadID = FPlatformTLS::GetCurrentThreadId();
        UE_LOG(LogTemp, Log, TEXT("🚀 [ASYNC] Mesh build dispatched from game thread (ThreadID: %u, level %d)"), MainThreadID, RenderLevel);
    }
}

double FTectonicSimulationController::GetCurrentTimeMy() const
{
    if (const UTectonicSimulationService* Service = GetService())
    {
        return Service->GetCurrentTimeMy();
    }
    return 0.0;
}

UTectonicSimulationService* FTectonicSimulationController::GetSimulationService() const
{
    return GetService();
}

void FTectonicSimulationController::SetVelocityVisualizationEnabled(bool bEnabled)
{
    if (bShowVelocityField != bEnabled)
    {
        bShowVelocityField = bEnabled;
        RebuildPreview(); // Refresh mesh with new visualization mode
        DrawVelocityVectorField(); // Milestone 4 Task 3.2: Draw velocity arrows
    }
}

void FTectonicSimulationController::SetElevationMode(EElevationMode Mode)
{
    if (CurrentElevationMode != Mode)
    {
        CurrentElevationMode = Mode;
        RebuildPreview(); // Refresh mesh with new elevation mode
    }
}

void FTectonicSimulationController::SetBoundariesVisible(bool bVisible)
{
    if (bShowBoundaries != bVisible)
    {
        bShowBoundaries = bVisible;
        DrawHighResolutionBoundaryOverlay(); // Milestone 4 Task 3.1: High-res overlay
    }
}

UTectonicSimulationService* FTectonicSimulationController::GetService() const
{
    if (CachedService.IsValid())
    {
        return CachedService.Get();
    }

#if WITH_EDITOR
    if (GEditor)
    {
        UTectonicSimulationService* Service = GEditor->GetEditorSubsystem<UTectonicSimulationService>();
        if (Service)
        {
            CachedService = Service;
            return Service;
        }
    }
#endif

    return nullptr;
}

void FTectonicSimulationController::EnsurePreviewActor() const
{
    if (PreviewActor.IsValid() && PreviewMesh.IsValid())
    {
        return;
    }

#if WITH_EDITOR
    if (!GEditor)
    {
        return;
    }

    UWorld* World = GEditor->GetEditorWorldContext().World();
    if (!World)
    {
        return;
    }

    // Clean up stale actor if it exists but weak pointer is invalid
    if (!PreviewActor.IsValid())
    {
        for (TActorIterator<ARealtimeMeshActor> It(World); It; ++It)
        {
            if (It->GetActorLabel() == TEXT("TectonicPreviewActor"))
            {
                World->DestroyActor(*It);
                break;
            }
        }
    }

    FActorSpawnParameters SpawnParams;
    SpawnParams.Name = TEXT("TectonicPreviewActor");
    SpawnParams.ObjectFlags = RF_Transient;
    SpawnParams.OverrideLevel = World->PersistentLevel;
    SpawnParams.SpawnCollisionHandlingOverride = ESpawnActorCollisionHandlingMethod::AlwaysSpawn;

    ARealtimeMeshActor* Actor = World->SpawnActor<ARealtimeMeshActor>(FVector::ZeroVector, FRotator::ZeroRotator, SpawnParams);
    if (!Actor)
    {
        return;
    }

    Actor->SetActorHiddenInGame(true);
    Actor->SetIsTemporarilyHiddenInEditor(false);
    Actor->SetActorLabel(TEXT("TectonicPreviewActor"));

    PreviewActor = Actor;

    // Milestone 5 Task 1.2: Initialize orbital camera controller with planet radius
    UTectonicSimulationService* Service = GetService();
    const double PlanetRadiusMeters = Service ? Service->GetParameters().PlanetRadius : 127400.0;
    CameraController.Initialize(Actor, PlanetRadiusMeters);

    if (URealtimeMeshComponent* Component = Actor->GetRealtimeMeshComponent())
    {
        Component->SetMobility(EComponentMobility::Movable);

        // Disable raytracing and expensive rendering features for editor preview
        Component->SetCastShadow(false);
        Component->SetVisibleInRayTracing(false);
        Component->SetAffectDistanceFieldLighting(false);
        Component->SetAffectDynamicIndirectLighting(false);

        if (URealtimeMeshSimple* Mesh = Component->InitializeRealtimeMesh<URealtimeMeshSimple>())
        {
            Mesh->SetupMaterialSlot(0, TEXT("TectonicPreview"));

            // Create simple unlit material that displays vertex colors
            UMaterial* VertexColorMaterial = NewObject<UMaterial>(GetTransientPackage(), NAME_None, RF_Transient);
            VertexColorMaterial->MaterialDomain = EMaterialDomain::MD_Surface;
            VertexColorMaterial->SetShadingModel(EMaterialShadingModel::MSM_Unlit);

            UMaterialExpressionVertexColor* VertexColorNode = NewObject<UMaterialExpressionVertexColor>(VertexColorMaterial);
            VertexColorMaterial->GetExpressionCollection().AddExpression(VertexColorNode);
            VertexColorMaterial->GetEditorOnlyData()->EmissiveColor.Expression = VertexColorNode;

            VertexColorMaterial->PostEditChange();

            Component->SetMaterial(0, VertexColorMaterial);

            PreviewMesh = Mesh;
            bPreviewInitialized = false;
        }
    }
#endif
}

void FTectonicSimulationController::UpdatePreviewMesh(RealtimeMesh::FRealtimeMeshStreamSet&& StreamSet, int32 VertexCount, int32 TriangleCount)
{
    if (!PreviewMesh.IsValid())
    {
        return;
    }

    URealtimeMeshSimple* Mesh = PreviewMesh.Get();
    const FRealtimeMeshSectionGroupKey GroupKey = FRealtimeMeshSectionGroupKey::Create(0, FName(TEXT("TectonicPreview")));
    const FRealtimeMeshSectionKey SectionKey = FRealtimeMeshSectionKey::CreateForPolyGroup(GroupKey, 0);

    if (!bPreviewInitialized)
    {
        Mesh->CreateSectionGroup(GroupKey, MoveTemp(StreamSet));
        Mesh->UpdateSectionConfig(SectionKey, FRealtimeMeshSectionConfig(0));
        bPreviewInitialized = true;
    }
    else
    {
        Mesh->UpdateSectionGroup(GroupKey, MoveTemp(StreamSet));
    }

    const int32 ClampedVertices = FMath::Max(VertexCount, 0);
    const int32 ClampedTriangles = FMath::Max(TriangleCount, 0);
    const FRealtimeMeshStreamRange Range(0, ClampedVertices, 0, ClampedTriangles * 3);
    Mesh->UpdateSectionRange(SectionKey, Range);

    // Milestone 4 Task 3.1: Refresh high-res boundary overlay after mesh update
    DrawHighResolutionBoundaryOverlay();

    // Milestone 4 Task 3.2: Refresh velocity vector field after mesh update
    DrawVelocityVectorField();
}

void FTectonicSimulationController::DrawBoundaryLines()
{
#if WITH_EDITOR
    // Clear existing lines if boundaries are hidden or no world/service available
    if (!GEditor)
    {
        return;
    }

    UWorld* World = GEditor->GetEditorWorldContext().World();
    if (!World)
    {
        return;
    }

    ULineBatchComponent* LineBatcher = World->PersistentLineBatcher;
    if (!LineBatcher)
    {
        LineBatcher = World->LineBatcher;
    }
    if (!LineBatcher)
    {
        LineBatcher = NewObject<ULineBatchComponent>(World);
        LineBatcher->RegisterComponentWithWorld(World);
        World->PersistentLineBatcher = LineBatcher;
    }
    if (!LineBatcher)
    {
        return;
    }

    // Clear previous boundary lines for our batch only (avoid nuking other debug layers)
    constexpr uint32 BoundaryBatchId = 0x42544F4C; // 'BTOL' (Boundary Toggle Overlay Lines)
    LineBatcher->ClearBatch(BoundaryBatchId);

    if (!bShowBoundaries)
    {
        return; // Overlay hidden – nothing more to draw
    }

    UTectonicSimulationService* Service = GetService();
    if (!Service)
    {
        return;
    }

    const TArray<FTectonicPlate>& Plates = Service->GetPlates();
    const TMap<TPair<int32, int32>, FPlateBoundary>& Boundaries = Service->GetBoundaries();
    const TArray<FVector3d>& SharedVertices = Service->GetSharedVertices();
    const double CurrentTimeMy = Service->GetCurrentTimeMy();

    UE_LOG(LogTemp, Verbose, TEXT("Drawing %d boundaries at time %.2f My"), Boundaries.Num(), CurrentTimeMy);

    // M5 Phase 3: Convert planet radius from meters to UE centimeters
    const float RadiusUE = MetersToUE(Service->GetParameters().PlanetRadius);
    constexpr float LineThickness = 20.0f; // Thick lines for visibility
    constexpr float LineDuration = 0.0f; // Persistent (cleared manually)

    auto GetBoundaryColor = [](EBoundaryType Type) -> FColor
    {
        switch (Type)
        {
        case EBoundaryType::Convergent: return FColor::Red;
        case EBoundaryType::Divergent:  return FColor::Green;
        case EBoundaryType::Transform:  return FColor::Yellow;
        default:                         return FColor::White;
        }
    };

    auto RotateVertex = [](const FVector3d& Vertex, const FVector3d& Axis, double AngleRadians) -> FVector3d
    {
        if (Axis.IsNearlyZero())
        {
            return Vertex;
        }

        const UE::Math::TQuat<double> Rotation(Axis.GetSafeNormal(), AngleRadians);
        return Rotation.RotateVector(Vertex);
    };

    for (const auto& BoundaryPair : Boundaries)
    {
        const TPair<int32, int32>& Key = BoundaryPair.Key;
        const FPlateBoundary& Boundary = BoundaryPair.Value;

        if (Boundary.SharedEdgeVertices.Num() < 2)
        {
            continue;
        }

        const int32 V0Index = Boundary.SharedEdgeVertices[0];
        const int32 V1Index = Boundary.SharedEdgeVertices[1];
        if (!SharedVertices.IsValidIndex(V0Index) || !SharedVertices.IsValidIndex(V1Index))
        {
            continue;
        }

        const FTectonicPlate* PlateA = Plates.FindByPredicate([&Key](const FTectonicPlate& P) { return P.PlateID == Key.Key; });
        const FTectonicPlate* PlateB = Plates.FindByPredicate([&Key](const FTectonicPlate& P) { return P.PlateID == Key.Value; });
        if (!PlateA || !PlateB)
        {
            continue;
        }

        // Milestone 3 Task 3.2: Draw boundary as centroid→midpoint→centroid segments
        // (per plan: "Draw line segment from PlateA centroid → midpoint → PlateB centroid")
        const FVector3d& V0Original = SharedVertices[V0Index];
        const FVector3d& V1Original = SharedVertices[V1Index];

        const double RotationAngleA = PlateA->AngularVelocity * CurrentTimeMy;
        const double RotationAngleB = PlateB->AngularVelocity * CurrentTimeMy;

        const FVector3d V0FromA = RotateVertex(V0Original, PlateA->EulerPoleAxis, RotationAngleA);
        const FVector3d V1FromA = RotateVertex(V1Original, PlateA->EulerPoleAxis, RotationAngleA);
        const FVector3d V0FromB = RotateVertex(V0Original, PlateB->EulerPoleAxis, RotationAngleB);
        const FVector3d V1FromB = RotateVertex(V1Original, PlateB->EulerPoleAxis, RotationAngleB);

        // Average both plate rotations so the overlay sits between them.
        const FVector3d V0Current = ((V0FromA + V0FromB) * 0.5).GetSafeNormal();
        const FVector3d V1Current = ((V1FromA + V1FromB) * 0.5).GetSafeNormal();

        if (V0Current.IsNearlyZero() || V1Current.IsNearlyZero())
        {
            continue;
        }

        const FVector3d BoundaryMidpoint = ((V0Current + V1Current) * 0.5).GetSafeNormal();
        if (BoundaryMidpoint.IsNearlyZero())
        {
            continue;
        }

        // Offset boundaries slightly above mesh surface to prevent z-fighting
        // Use max elevation (10 km = 10000 m) + small buffer to ensure visibility above displaced geometry
        constexpr float BoundaryOffsetMeters = 15000.0f; // 15 km in meters
        const float BoundaryOffsetUE = MetersToUE(BoundaryOffsetMeters);
        const FVector CentroidA = FVector(PlateA->Centroid * (RadiusUE + BoundaryOffsetUE));
        const FVector Midpoint = FVector(BoundaryMidpoint * (RadiusUE + BoundaryOffsetUE));
        const FVector CentroidB = FVector(PlateB->Centroid * (RadiusUE + BoundaryOffsetUE));

        const FColor LineColor = GetBoundaryColor(Boundary.BoundaryType);

        // Draw two segments: PlateA centroid → midpoint, midpoint → PlateB centroid
        LineBatcher->DrawLine(CentroidA, Midpoint, LineColor, SDPG_World, LineThickness, LineDuration, BoundaryBatchId);
        LineBatcher->DrawLine(Midpoint, CentroidB, LineColor, SDPG_World, LineThickness, LineDuration, BoundaryBatchId);
    }
#endif
}

void FTectonicSimulationController::BuildMeshFromSnapshot(const FMeshBuildSnapshot& Snapshot, RealtimeMesh::FRealtimeMeshStreamSet& OutStreamSet, int32& OutVertexCount, int32& OutTriangleCount)
{
    using namespace RealtimeMesh;

    OutVertexCount = 0;
    OutTriangleCount = 0;

    const TArray<FVector3d>& RenderVertices = Snapshot.RenderVertices;
    const TArray<int32>& RenderTriangles = Snapshot.RenderTriangles;
    const TArray<int32>& VertexPlateAssignments = Snapshot.VertexPlateAssignments;
    const TArray<FVector3d>& VertexVelocities = Snapshot.VertexVelocities;
    const TArray<double>& VertexStressValues = Snapshot.VertexStressValues;

    if (RenderVertices.Num() == 0 || RenderTriangles.Num() == 0 || VertexPlateAssignments.Num() != RenderVertices.Num())
    {
        return;
    }

    TRealtimeMeshBuilderLocal<uint32, FPackedNormal, FVector2DHalf, 1> Builder(OutStreamSet);
    Builder.EnableTangents();
    Builder.EnableTexCoords();
    Builder.EnableColors();

    // M5 Phase 3: Convert planet radius from meters to UE centimeters
    const float RadiusUE = MetersToUE(Snapshot.PlanetRadius);

    // Helper to generate stable color from plate ID
    auto GetPlateColor = [](int32 PlateID) -> FColor
    {
        constexpr float GoldenRatio = 0.618033988749895f;
        const float Hue = FMath::Fmod(PlateID * GoldenRatio, 1.0f);
        FLinearColor HSV(Hue * 360.0f, 1.0f, 1.0f); // Full saturation and brightness for vivid colors
        FLinearColor RGB = HSV.HSVToLinearRGB();
        return RGB.ToFColor(false);
    };

    // Helper to map velocity magnitude to color (blue=slow, red=fast)
    auto GetVelocityColor = [](const FVector3d& Velocity) -> FColor
    {
        const double VelMagnitude = Velocity.Length(); // radians/My
        // Typical plate velocities: 0.01-0.1 rad/My
        // Map to hue: 240° (blue) at 0.01 rad/My → 0° (red) at 0.1 rad/My
        const double NormalizedVel = FMath::Clamp((VelMagnitude - 0.01) / (0.1 - 0.01), 0.0, 1.0);
        const float Hue = FMath::Lerp(240.0f, 0.0f, static_cast<float>(NormalizedVel)); // Blue → Red
        FLinearColor HSV(Hue, 0.8f, 0.9f); // High saturation, high brightness
        FLinearColor RGB = HSV.HSVToLinearRGB();
        return RGB.ToFColor(false);
    };

    // Helper to map stress to color (green=0 → yellow → red=100 MPa)
    auto GetStressColor = [](double StressMPa) -> FColor
    {
        const double NormalizedStress = FMath::Clamp(StressMPa / 100.0, 0.0, 1.0);
        // Hue: 120° (green) at 0 MPa → 60° (yellow) → 0° (red) at 100 MPa
        const float Hue = FMath::Lerp(120.0f, 0.0f, static_cast<float>(NormalizedStress));
        FLinearColor HSV(Hue, 0.8f, 0.9f);
        FLinearColor RGB = HSV.HSVToLinearRGB();
        return RGB.ToFColor(false);
    };

    // Helper to map elevation to color (M6 Task 2.3: Heightmap visualization mode)
    // Uses paper-compliant elevation range: -6000m (abyssal plains) to ~1000m+ (mountains)
    auto GetElevationColor = [](double ElevationMeters) -> FColor
    {
        // Normalize elevation from paper range: -6000m (blue) to +2000m (red)
        const double NormalizedHeight = FMath::Clamp(
            (ElevationMeters - PaperElevationConstants::AbyssalPlainDepth_m) /
            (2000.0 - PaperElevationConstants::AbyssalPlainDepth_m),
            0.0, 1.0
        );

        // Multi-stop gradient: Blue → Cyan → Green → Yellow → Red
        if (NormalizedHeight < 0.25)
        {
            // Blue (240°) → Cyan (180°)
            const float Hue = FMath::Lerp(240.0f, 180.0f, static_cast<float>(NormalizedHeight / 0.25));
            FLinearColor HSV(Hue, 1.0f, 1.0f);
            return HSV.HSVToLinearRGB().ToFColor(false);
        }
        else if (NormalizedHeight < 0.5)
        {
            // Cyan (180°) → Green (120°)
            const float Hue = FMath::Lerp(180.0f, 120.0f, static_cast<float>((NormalizedHeight - 0.25) / 0.25));
            FLinearColor HSV(Hue, 1.0f, 1.0f);
            return HSV.HSVToLinearRGB().ToFColor(false);
        }
        else if (NormalizedHeight < 0.75)
        {
            // Green (120°) → Yellow (60°)
            const float Hue = FMath::Lerp(120.0f, 60.0f, static_cast<float>((NormalizedHeight - 0.5) / 0.25));
            FLinearColor HSV(Hue, 1.0f, 1.0f);
            return HSV.HSVToLinearRGB().ToFColor(false);
        }
        else
        {
            // Yellow (60°) → Red (0°)
            const float Hue = FMath::Lerp(60.0f, 0.0f, static_cast<float>((NormalizedHeight - 0.75) / 0.25));
            FLinearColor HSV(Hue, 1.0f, 1.0f);
            return HSV.HSVToLinearRGB().ToFColor(false);
        }
    };

    // Build vertices with elevation displacement and visualization
    TArray<int32> VertexToBuilderIndex;
    VertexToBuilderIndex.SetNumUninitialized(RenderVertices.Num());

    // Store displaced positions for normal recalculation
    TArray<FVector3f> DisplacedPositions;
    DisplacedPositions.SetNumUninitialized(RenderVertices.Num());

    /**
     * M5 Phase 3: Stress-to-elevation conversion (simplified cosmetic visualization).
     * NOTE: CompressionModulus = 100.0 means "1 MPa stress → 100 m elevation" (legacy visualization scale).
     * This is NOT physically accurate - actual mountain building depends on lithosphere rheology.
     * The scale factor provides visually useful displacement for stress heatmaps.
     */
    constexpr double CompressionModulus = 100.0; // 1 MPa = 100 m elevation (cosmetic visualization)
    constexpr double MaxElevationMeters = 10000.0; // ±10 km clamp

    auto VertexToEquirectangularUV = [](const FVector3f& Direction) -> FVector2f
    {
        const FVector3f Normalized = Direction.GetSafeNormal();
        const double U = 0.5 + (FMath::Atan2(Normalized.Y, Normalized.X) / (2.0 * PI));
        const double V = 0.5 - (FMath::Asin(FMath::Clamp<double>(Normalized.Z, -1.0, 1.0)) / PI);
        return FVector2f(static_cast<float>(U), static_cast<float>(V));
    };

    for (int32 i = 0; i < RenderVertices.Num(); ++i)
    {
        const FVector3d& Vertex = RenderVertices[i];
        const int32 PlateID = VertexPlateAssignments[i];
        const double StressMPa = VertexStressValues.IsValidIndex(i) ? VertexStressValues[i] : 0.0;

        // Choose color based on visualization mode
        FColor VertexColor;
        if (Snapshot.Parameters.bEnableHeightmapVisualization)
        {
            // M6 Task 2.3: Heightmap visualization mode (elevation-based coloring)
            // Use amplified elevation if available, otherwise base elevation
            double ElevationMeters = 0.0;
            if (Snapshot.bUseAmplifiedElevation && Snapshot.VertexAmplifiedElevation.IsValidIndex(i))
            {
                ElevationMeters = Snapshot.VertexAmplifiedElevation[i];
            }
            else if (Snapshot.VertexElevationValues.IsValidIndex(i))
            {
                ElevationMeters = Snapshot.VertexElevationValues[i];
            }
            VertexColor = GetElevationColor(ElevationMeters);
        }
        else if (Snapshot.bShowVelocityField && VertexVelocities.IsValidIndex(i))
        {
            VertexColor = GetVelocityColor(VertexVelocities[i]);
        }
        else if (Snapshot.ElevationMode != EElevationMode::Flat)
        {
            VertexColor = GetStressColor(StressMPa); // Stress heatmap in elevation mode
        }
        else
        {
            VertexColor = GetPlateColor(PlateID); // Default plate colors
        }

        // Base position on sphere (convert meters → UE centimeters)
        FVector3f Position = FVector3f(Vertex * RadiusUE);

        // M5 Phase 3.7 / M6 Task 2.1: Elevation displacement using erosion or amplified elevation
        if (Snapshot.ElevationMode == EElevationMode::Displaced)
        {
            const FVector3f Normal = Position.GetSafeNormal();

            // M6 Task 2.1: Use Stage B amplified elevation if available (includes transform faults)
            // Otherwise fall back to base elevation from erosion system
            double ElevationMeters = 0.0;
            if (Snapshot.bUseAmplifiedElevation && Snapshot.VertexAmplifiedElevation.IsValidIndex(i))
            {
                ElevationMeters = Snapshot.VertexAmplifiedElevation[i];
            }
            else if (Snapshot.VertexElevationValues.IsValidIndex(i))
            {
                ElevationMeters = Snapshot.VertexElevationValues[i];
            }

            const double ClampedElevationMeters = FMath::Clamp(ElevationMeters, -MaxElevationMeters, MaxElevationMeters);
            const float DisplacementUE = MetersToUE(ClampedElevationMeters);
            Position += Normal * DisplacementUE;
        }

        DisplacedPositions[i] = Position;

        // Normal (will be recalculated if displaced)
        const FVector3f Normal = Position.GetSafeNormal();

        // Calculate tangent for proper lighting
        const FVector3f UpVector = (FMath::Abs(Normal.Z) > 0.99f) ? FVector3f(1.0f, 0.0f, 0.0f) : FVector3f(0.0f, 0.0f, 1.0f);
        const FVector3f TangentX = FVector3f::CrossProduct(Normal, UpVector).GetSafeNormal();
        const FVector2f TexCoord = VertexToEquirectangularUV(Normal);

        const int32 VertexId = Builder.AddVertex(Position)
            .SetNormalAndTangent(Normal, TangentX)
            .SetColor(VertexColor)
            .SetTexCoord(TexCoord);

        VertexToBuilderIndex[i] = VertexId;
        OutVertexCount++;
    }

    // Build triangles (groups of 3 indices)
    for (int32 i = 0; i < RenderTriangles.Num(); i += 3)
    {
        const int32 V0 = VertexToBuilderIndex[RenderTriangles[i]];
        const int32 V1 = VertexToBuilderIndex[RenderTriangles[i + 1]];
        const int32 V2 = VertexToBuilderIndex[RenderTriangles[i + 2]];

        // CCW winding when viewed from outside
        Builder.AddTriangle(V0, V2, V1);
        OutTriangleCount++;
    }
}

// Milestone 4 Phase 4.1: Global LOD selection based on camera distance
void FTectonicSimulationController::UpdateLOD()
{
    // Check if automatic LOD is enabled
    UTectonicSimulationService* Service = GetService();
    if (Service && !Service->GetParameters().bEnableAutomaticLOD)
    {
        return; // Manual LOD mode - respect user-set render subdivision level
    }

    // Get editor viewport camera
    if (!GEditor)
    {
        return;
    }

    FViewport* Viewport = GEditor->GetActiveViewport();
    if (!Viewport || !Viewport->GetClient())
    {
        return;
    }

    FEditorViewportClient* ViewportClient = static_cast<FEditorViewportClient*>(Viewport->GetClient());
    if (!ViewportClient)
    {
        return;
    }

    // Get camera location
    const FVector CameraLocation = ViewportClient->GetViewLocation();

    // Planet is centered at origin with radius 6370 km (1 UE unit = 1 km)
    constexpr double PlanetRadius = 6370.0;
    const double CameraDistance = CameraLocation.Length();
    const double dOverR = CameraDistance / PlanetRadius;

    // LOD selection (from Milestone4_LOD_Design.md):
    // - Close: d/R < 3 → L7 (≈327,680 tris)
    // - Medium: 3 ≤ d/R < 10 → L5 (≈20,480 tris)
    // - Far: d/R ≥ 10 → L4 (≈5,120 tris)

    int32 NewTargetLOD = 4; // Default far

    if (dOverR < 3.0)
    {
        NewTargetLOD = 7; // Close
    }
    else if (dOverR < 10.0)
    {
        NewTargetLOD = 5; // Medium
    }

    // Hysteresis: 10% around boundaries to reduce thrashing
    constexpr double Hysteresis = 0.1;

    if (NewTargetLOD != TargetLODLevel)
    {
        // Check if we're within hysteresis zone
        bool bApplyChange = true;

        if (TargetLODLevel == 7 && NewTargetLOD == 5)
        {
            // Transitioning from L7 to L5: require d/R > 3.0 * (1 + hysteresis)
            bApplyChange = (dOverR > 3.0 * (1.0 + Hysteresis));
        }
        else if (TargetLODLevel == 5 && NewTargetLOD == 7)
        {
            // Transitioning from L5 to L7: require d/R < 3.0 * (1 - hysteresis)
            bApplyChange = (dOverR < 3.0 * (1.0 - Hysteresis));
        }
        else if (TargetLODLevel == 5 && NewTargetLOD == 4)
        {
            // Transitioning from L5 to L4: require d/R > 10.0 * (1 + hysteresis)
            bApplyChange = (dOverR > 10.0 * (1.0 + Hysteresis));
        }
        else if (TargetLODLevel == 4 && NewTargetLOD == 5)
        {
            // Transitioning from L4 to L5: require d/R < 10.0 * (1 - hysteresis)
            bApplyChange = (dOverR < 10.0 * (1.0 - Hysteresis));
        }

        if (bApplyChange)
        {
            TargetLODLevel = NewTargetLOD;
            UE_LOG(LogTemp, Log, TEXT("[LOD] Target LOD changed: L%d (d/R=%.2f, distance=%.0f km)"),
                TargetLODLevel, dOverR, CameraDistance);

            // Trigger mesh rebuild at new LOD if different from current
            if (TargetLODLevel != CurrentLODLevel && Service)
            {
                // Milestone 4 Phase 4.1: Use non-destructive LOD update (preserves simulation state)
                Service->SetRenderSubdivisionLevel(TargetLODLevel);

                // Trigger rebuild
                CurrentLODLevel = TargetLODLevel;
                BuildAndUpdateMesh();
            }
        }
    }

    LastCameraDistance = CameraDistance;
}

// Milestone 4 Phase 4.2: LOD Caching Implementation

bool FTectonicSimulationController::IsLODCached(int32 LODLevel, int32 TopologyVersion, int32 SurfaceDataVersion) const
{
    const TUniquePtr<FCachedLODMesh>* CachedMesh = LODCache.Find(LODLevel);
    if (!CachedMesh || !CachedMesh->IsValid())
    {
        return false;
    }

    // Check if cached version matches current versions
    return (*CachedMesh)->TopologyVersion == TopologyVersion &&
           (*CachedMesh)->SurfaceDataVersion == SurfaceDataVersion;
}

const FCachedLODMesh* FTectonicSimulationController::GetCachedLOD(int32 LODLevel, int32 TopologyVersion, int32 SurfaceDataVersion) const
{
    if (!IsLODCached(LODLevel, TopologyVersion, SurfaceDataVersion))
    {
        return nullptr;
    }

    const TUniquePtr<FCachedLODMesh>* CachedMesh = LODCache.Find(LODLevel);
    return CachedMesh ? CachedMesh->Get() : nullptr;
}

void FTectonicSimulationController::CacheLODMesh(int32 LODLevel, int32 TopologyVersion, int32 SurfaceDataVersion,
    const FMeshBuildSnapshot& Snapshot, int32 VertexCount, int32 TriangleCount)
{
    TUniquePtr<FCachedLODMesh> NewCache = MakeUnique<FCachedLODMesh>();
    NewCache->Snapshot = Snapshot;
    NewCache->VertexCount = VertexCount;
    NewCache->TriangleCount = TriangleCount;
    NewCache->TopologyVersion = TopologyVersion;
    NewCache->SurfaceDataVersion = SurfaceDataVersion;
    NewCache->CacheTimestamp = FPlatformTime::Seconds();

    // Use Emplace() to handle potential race conditions (overwrites if key exists)
    LODCache.Emplace(LODLevel, MoveTemp(NewCache));

    UE_LOG(LogTemp, Log, TEXT("[LOD Cache] Cached L%d: %d verts, %d tris (Topo:%d, Surface:%d)"),
        LODLevel, VertexCount, TriangleCount, TopologyVersion, SurfaceDataVersion);
}

void FTectonicSimulationController::InvalidateLODCache()
{
    const int32 NumCached = LODCache.Num();
    LODCache.Empty();

    UE_LOG(LogTemp, Warning, TEXT("[LOD Cache] Invalidated %d cached LOD meshes (topology changed)"), NumCached);
}

void FTectonicSimulationController::PreWarmNeighboringLODs()
{
    UTectonicSimulationService* Service = GetService();
    if (!Service)
    {
        return;
    }

    const int32 CurrentTopologyVersion = Service->GetTopologyVersion();
    const int32 CurrentSurfaceVersion = Service->GetSurfaceDataVersion();

    // Determine which LODs to pre-warm based on current target
    TArray<int32> LODsToPreWarm;

    if (TargetLODLevel == 4)
    {
        // At L4 (far), pre-warm L5 (medium)
        LODsToPreWarm.Add(5);
    }
    else if (TargetLODLevel == 5)
    {
        // At L5 (medium), pre-warm both L4 (far) and L7 (close)
        LODsToPreWarm.Add(4);
        LODsToPreWarm.Add(7);
    }
    else if (TargetLODLevel == 7)
    {
        // At L7 (close), pre-warm L5 (medium)
        LODsToPreWarm.Add(5);
    }

    // Build any uncached neighboring LODs asynchronously
    for (int32 LODLevel : LODsToPreWarm)
    {
        if (IsLODCached(LODLevel, CurrentTopologyVersion, CurrentSurfaceVersion))
        {
            UE_LOG(LogTemp, Verbose, TEXT("[LOD Cache] L%d already cached, skipping pre-warm"), LODLevel);
            continue;
        }

        if (bAsyncMeshBuildInProgress.load())
        {
            UE_LOG(LogTemp, Verbose, TEXT("[LOD Cache] Async build in progress, deferring pre-warm of L%d"), LODLevel);
            continue; // Don't queue multiple builds
        }

        UE_LOG(LogTemp, Log, TEXT("[LOD Cache] Pre-warming L%d..."), LODLevel);

        // Trigger async build for this LOD
        const int32 PreviousRenderLevel = Service->GetParameters().RenderSubdivisionLevel;
        Service->SetRenderSubdivisionLevel(LODLevel);

        // Build mesh snapshot
        FMeshBuildSnapshot Snapshot = CreateMeshBuildSnapshot();

        // Restore previous render level
        Service->SetRenderSubdivisionLevel(PreviousRenderLevel);

        // Kick off async build
        bAsyncMeshBuildInProgress.store(true);
        AsyncTask(ENamedThreads::AnyBackgroundThreadNormalTask, [this, Snapshot, LODLevel, CurrentTopologyVersion, CurrentSurfaceVersion]()
        {
            RealtimeMesh::FRealtimeMeshStreamSet StreamSet;
            int32 VertexCount = 0;
            int32 TriangleCount = 0;

            BuildMeshFromSnapshot(Snapshot, StreamSet, VertexCount, TriangleCount);

            // Return to game thread to cache result
            AsyncTask(ENamedThreads::GameThread, [this, Snapshot, VertexCount, TriangleCount, LODLevel, CurrentTopologyVersion, CurrentSurfaceVersion]()
            {
                CacheLODMesh(LODLevel, CurrentTopologyVersion, CurrentSurfaceVersion, Snapshot, VertexCount, TriangleCount);
                bAsyncMeshBuildInProgress.store(false);
            });
        });

        // Only pre-warm one LOD at a time to avoid overwhelming the system
        break;
    }
}

void FTectonicSimulationController::GetCacheStats(int32& OutCachedLODs, int32& OutTotalCacheSize) const
{
    OutCachedLODs = LODCache.Num();
    OutTotalCacheSize = 0;

    for (const auto& CachePair : LODCache)
    {
        if (CachePair.Value.IsValid())
        {
            // Rough estimate: each vertex ~60 bytes (position, normal, tangent, UV, color)
            // Each triangle: 12 bytes (3 × uint32 indices)
            const int32 VertexBytes = CachePair.Value->VertexCount * 60;
            const int32 IndexBytes = CachePair.Value->TriangleCount * 12;
            OutTotalCacheSize += VertexBytes + IndexBytes;
        }
    }
}

// ============================================================================
// Milestone 5 Task 1.2: Camera Control Methods
// ============================================================================

void FTectonicSimulationController::RotateCamera(float DeltaYaw, float DeltaPitch)
{
    CameraController.Rotate(DeltaYaw, DeltaPitch);
}

void FTectonicSimulationController::ZoomCamera(float DeltaDistance)
{
    CameraController.Zoom(DeltaDistance);
}

void FTectonicSimulationController::ResetCamera()
{
    CameraController.ResetToDefault();
}

void FTectonicSimulationController::TickCamera(float DeltaTime)
{
    CameraController.Tick(DeltaTime);
}

FVector2D FTectonicSimulationController::GetCameraAngles() const
{
    return CameraController.GetOrbitAngles();
}

float FTectonicSimulationController::GetCameraDistance() const
{
    return CameraController.GetCurrentDistance();
}<|MERGE_RESOLUTION|>--- conflicted
+++ resolved
@@ -72,18 +72,9 @@
         Snapshot.VertexAmplifiedElevation = Service->GetVertexAmplifiedElevation(); // M6 Task 2.1: Stage B amplified elevation
         Snapshot.ElevationScale = Service->GetParameters().ElevationScale;
         Snapshot.PlanetRadius = Service->GetParameters().PlanetRadius; // M5 Phase 3: For unit conversion
-<<<<<<< HEAD
-        const FTectonicSimulationParameters& Parameters = Service->GetParameters();
-        const bool bAmplificationEnabled = (Parameters.bEnableOceanicAmplification ||
-            Parameters.bEnableContinentalAmplification);
-
-        Snapshot.bUseAmplifiedElevation = bAmplificationEnabled &&
-                                          Parameters.RenderSubdivisionLevel >= Parameters.MinAmplificationLOD;
-=======
         Snapshot.bUseAmplifiedElevation = Service->GetParameters().bEnableOceanicAmplification &&
                                           Service->GetParameters().RenderSubdivisionLevel >= Service->GetParameters().MinAmplificationLOD;
         Snapshot.Parameters = Service->GetParameters(); // M6 Task 2.3: For heightmap visualization mode
->>>>>>> 9c2b9e83
     }
 
     // Capture visualization state from controller
